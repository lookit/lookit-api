--- conflicted
+++ resolved
@@ -442,27 +442,7 @@
             | (Q(study__id__in=studies_for_preview) & Q(is_preview=True))
         )
         response_ids = consented_responses.values_list("id", flat=True)
-<<<<<<< HEAD
-        return qs.filter(
-            Q(response__id__in=response_ids)
-            | Q(response__child__user=self.request.user)
-        ).distinct()
-
-
-class VideoViewSet(ConvertUuidToIdMixin, views.ModelViewSet):
-    """
-    Allows S3 (via Lambda) to create a new Video object by POSTing to '/api/v1/video/'.
-    No authentication class since the POST requests are from an anonymous user.
-    Instead, we use the custom permission class to determine that the request is from a legitimate source (HMAC signature matches).
-    """
-
-    resource_name = "videos"
-    queryset = Video.objects.all()
-    serializer_class = VideoSerializer
-    lookup_field = "uuid"
-    http_method_names = ["post"]
-    permission_classes = [VideoFromS3Permissions]
-=======
+
         return (
             qs.filter(
                 Q(response__id__in=response_ids)
@@ -471,4 +451,18 @@
             .distinct()
             .order_by("-id")
         )
->>>>>>> e685cb94
+
+
+class VideoViewSet(ConvertUuidToIdMixin, views.ModelViewSet):
+    """
+    Allows S3 (via Lambda) to create a new Video object by POSTing to '/api/v1/video/'.
+    No authentication class since the POST requests are from an anonymous user.
+    Instead, we use the custom permission class to determine that the request is from a legitimate source (HMAC signature matches).
+    """
+
+    resource_name = "videos"
+    queryset = Video.objects.all()
+    serializer_class = VideoSerializer
+    lookup_field = "uuid"
+    http_method_names = ["post"]
+    permission_classes = [VideoFromS3Permissions]