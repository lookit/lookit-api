{% extends "web/base.html" %}
{% load static %}
<<<<<<< HEAD
{% load guardian_tags %}
{% load web_extras %}
<!DOCTYPE html>
<html lang="en">
    <head>
        <meta charset="utf-8" />
        <meta http-equiv="X-UA-Compatible" content="IE=edge,chrome=1" />
        <meta name="description" content="" />
        <meta name="keywords" content="" />
        <title>
            {% block title %}
            {% endblock title %}
        - Experimenter</title>
        <meta name="apple-mobile-web-app-capable" content="yes" />
        <meta name="viewport"
              content="width=device-width, initial-scale=1, user-scalable=no, maximum-scale=1"/>
        <meta name="apple-touch-fullscreen" content="yes" />
        {% bootstrap_css %}
        {% bootstrap_javascript jquery=True %}
        <link href="{% static 'css/app.css' %}" rel="stylesheet" />
        {% if request.user.is_superuser %}
            <style>
      body {
          background: url('{% static "images/su-mode.svg" %}') repeat transparent;
          background-size: 400px 400px;
      }
            </style>
        {% endif %}
        {% block head %}
        {% endblock head %}
        {% block css %}
            <link href="https://fonts.googleapis.com/css?family=Lato" rel="stylesheet" />
        {% endblock css %}
        <link href="{% static 'css/bootstrap-editable.css' %}" rel="stylesheet"/>
        <script src="{% static 'js/bootstrap-editable.min.js' %}" integrity="sha384-U+oyyQtlZ0gWSjCW7DGnSUxmWwo0EtGjKPOG7i8WjkZkErNgccKPLFOlbYwYTPud"></script>
        <script src="{% static 'js/clipboard.min.js' %}" integrity="sha384-yfYgXC4debH24R+YufOxRYpRWQzZ9Vy/u7bClZYCobaimHiUK+g6msjpjx2ta0Bx"></script>
        <script defer src="{% static 'js/fontawesome-all.js' %}" integrity="sha384-s9KfTj2cVSa5Yc4gOd2/VyMCQCfFHwEoDAiVHgW2xDOlO/U9UcFQ0KXijfnM7qq8"></script>
        {% google_tag_manager %}
    </head>
    <body>
        <div class="container-fluid">
            <header class="row">
                {% block header %}
                    {% include 'exp/_navigation.html' %}
                {% endblock header %}
            </header>
            <section id="flash-messages">
                {% block flash %}
                {% endblock flash %}
            </section>
            <section>
                <article class="row">
                    <div>
                        {% block content %}
                        {% endblock content %}
                    </div>
                </article>
            </section>
            {% block footer %}
                <footer class="row">
                    <div class="col">
                        <p class="text-center">
                            <a href="{% url 'web:termsofuse' %}">Terms of Use</a> |
                        <a href="{% url 'web:privacy' %}">Privacy</a>
                    </p>
                </div>
            </footer>
        {% endblock footer %}
        {% block footerjs %}
        {% endblock footerjs %}
    </div>
</body>
</html>
=======
{% block head %}
    {% if request.user.is_superuser %}
        <style>
            body {
                background: url('{% static "exp/img/su-mode.svg" %}') repeat transparent;
                background-size: 400px 400px;
            }
        </style>
    {% endif %}
{% endblock head %}
{% block nav %}
    {% include "exp/_navigation.html" %}
{% endblock nav %}
{% block footer %}
    {% include "exp/_footer.html" %}
{% endblock footer %}
>>>>>>> 403af831
<|MERGE_RESOLUTION|>--- conflicted
+++ resolved
@@ -1,80 +1,5 @@
 {% extends "web/base.html" %}
 {% load static %}
-<<<<<<< HEAD
-{% load guardian_tags %}
-{% load web_extras %}
-<!DOCTYPE html>
-<html lang="en">
-    <head>
-        <meta charset="utf-8" />
-        <meta http-equiv="X-UA-Compatible" content="IE=edge,chrome=1" />
-        <meta name="description" content="" />
-        <meta name="keywords" content="" />
-        <title>
-            {% block title %}
-            {% endblock title %}
-        - Experimenter</title>
-        <meta name="apple-mobile-web-app-capable" content="yes" />
-        <meta name="viewport"
-              content="width=device-width, initial-scale=1, user-scalable=no, maximum-scale=1"/>
-        <meta name="apple-touch-fullscreen" content="yes" />
-        {% bootstrap_css %}
-        {% bootstrap_javascript jquery=True %}
-        <link href="{% static 'css/app.css' %}" rel="stylesheet" />
-        {% if request.user.is_superuser %}
-            <style>
-      body {
-          background: url('{% static "images/su-mode.svg" %}') repeat transparent;
-          background-size: 400px 400px;
-      }
-            </style>
-        {% endif %}
-        {% block head %}
-        {% endblock head %}
-        {% block css %}
-            <link href="https://fonts.googleapis.com/css?family=Lato" rel="stylesheet" />
-        {% endblock css %}
-        <link href="{% static 'css/bootstrap-editable.css' %}" rel="stylesheet"/>
-        <script src="{% static 'js/bootstrap-editable.min.js' %}" integrity="sha384-U+oyyQtlZ0gWSjCW7DGnSUxmWwo0EtGjKPOG7i8WjkZkErNgccKPLFOlbYwYTPud"></script>
-        <script src="{% static 'js/clipboard.min.js' %}" integrity="sha384-yfYgXC4debH24R+YufOxRYpRWQzZ9Vy/u7bClZYCobaimHiUK+g6msjpjx2ta0Bx"></script>
-        <script defer src="{% static 'js/fontawesome-all.js' %}" integrity="sha384-s9KfTj2cVSa5Yc4gOd2/VyMCQCfFHwEoDAiVHgW2xDOlO/U9UcFQ0KXijfnM7qq8"></script>
-        {% google_tag_manager %}
-    </head>
-    <body>
-        <div class="container-fluid">
-            <header class="row">
-                {% block header %}
-                    {% include 'exp/_navigation.html' %}
-                {% endblock header %}
-            </header>
-            <section id="flash-messages">
-                {% block flash %}
-                {% endblock flash %}
-            </section>
-            <section>
-                <article class="row">
-                    <div>
-                        {% block content %}
-                        {% endblock content %}
-                    </div>
-                </article>
-            </section>
-            {% block footer %}
-                <footer class="row">
-                    <div class="col">
-                        <p class="text-center">
-                            <a href="{% url 'web:termsofuse' %}">Terms of Use</a> |
-                        <a href="{% url 'web:privacy' %}">Privacy</a>
-                    </p>
-                </div>
-            </footer>
-        {% endblock footer %}
-        {% block footerjs %}
-        {% endblock footerjs %}
-    </div>
-</body>
-</html>
-=======
 {% block head %}
     {% if request.user.is_superuser %}
         <style>
@@ -90,5 +15,4 @@
 {% endblock nav %}
 {% block footer %}
     {% include "exp/_footer.html" %}
-{% endblock footer %}
->>>>>>> 403af831
+{% endblock footer %}