import operator
import uuid
from functools import reduce

from django import forms
from django.contrib.auth.mixins import PermissionRequiredMixin
from django.core.paginator import EmptyPage, PageNotAnInteger, Paginator
from django.db.models import Case, Count, Q, When
from django.db.models.functions import Lower
from django.http import HttpResponseRedirect
from django.shortcuts import reverse
from django.utils import timezone
from django.views import generic

from accounts.models import User
from accounts.utils import (get_permitted_triggers, status_tooltip_text,
                            update_trigger)
from guardian.mixins import LoginRequiredMixin
from guardian.shortcuts import (get_objects_for_user, get_perms,
                                get_users_with_perms)
from studies.forms import StudyEditForm, StudyForm
from studies.models import Study, StudyLog


class StudyCreateView(LoginRequiredMixin, PermissionRequiredMixin, generic.CreateView):
    '''
    StudyCreateView allows a user to create a study and then redirects
    them to the detail view for that study.
    '''
    fields = ('name', 'organization', 'blocks', )
    model = Study
    permission_required = 'studies.can_create_study'
    raise_exception = True

    def get_form_class(self):
        return StudyForm

    def form_valid(self, form):
        user = self.request.user
        form.instance.creator = user
        form.instance.organization = user.organization
        self.object = form.save()
        # TODO Should this be moved to the model - adding creator to study admin group on creation?
        self.add_creator_to_study_admin_group()
        return HttpResponseRedirect(self.get_success_url())

    def add_creator_to_study_admin_group(self):
        study_admin_group = self.object.study_admin_group
        study_admin_group.user_set.add(self.request.user)
        return study_admin_group

    def get_success_url(self):
        return reverse('exp:study-detail', kwargs=dict(pk=self.object.id))


class StudyListView(LoginRequiredMixin, PermissionRequiredMixin, generic.ListView):
    '''
    StudyListView shows a list of studies that a user has permission to.
    '''
    model = Study
    template_name = 'studies/study_list.html'
    permission_required = 'studies.can_view_study'
    raise_exception = True

    def get_queryset(self, *args, **kwargs):
        request = self.request.GET
        queryset = get_objects_for_user(self.request.user, 'studies.can_view_study').exclude(state='archived')

        state = request.get('state')
        if state and state != 'all':
            if state == 'myStudies':
                queryset = queryset.filter(creator=self.request.user)
            else:
                queryset = queryset.filter(state=state)

        match = request.get('match')
        if match:
            queryset = queryset.filter(reduce(operator.or_,
              (Q(name__icontains=term) | Q(short_description__icontains=term) for term in match.split())))

        sort = request.get('sort')
        if sort:
            if 'name' in sort:
                queryset = queryset.order_by(sort)
            elif 'beginDate' in sort:
                # TODO optimize using subquery
                queryset = sorted(queryset, key=lambda t: t.begin_date or timezone.now(), reverse=True if '-' in sort else False)
            elif 'endDate' in sort:
                # TODO optimize using subquery
                queryset = sorted(queryset, key=lambda t: t.end_date or timezone.now(), reverse=True if '-' in sort else False)

        queryset = queryset.select_related('creator')
        queryset = queryset.annotate(completed_responses_count=Count(Case(When(responses__completed=True, then=1))))
        queryset = queryset.annotate(incomplete_responses_count=Count(Case(When(responses__completed=False, then=1))))

        return queryset

    def get_context_data(self, **kwargs):
        context = super().get_context_data(**kwargs)
        context['state'] = self.request.GET.get('state', 'all')
        context['match'] = self.request.GET.get('match') or ''
        context['sort'] = self.request.GET.get('sort') or ''
        return context


class StudyDetailView(LoginRequiredMixin, PermissionRequiredMixin, generic.DetailView):
    '''
    StudyDetailView shows information about a study.
    '''
    template_name = 'studies/study_detail.html'
    model = Study
    permission_required = 'studies.can_view_study'
    raise_exception = True

    def post(self, *args, **kwargs):
        update_trigger(self)
        if self.request.POST.get('clone_study'):
            clone = self.get_object().clone()
            clone.creator = self.request.user
            clone.organization = self.request.user.organization
            clone.save()
            return HttpResponseRedirect(reverse('exp:study-detail', kwargs=dict(pk=clone.pk)))
        return HttpResponseRedirect(reverse('exp:study-detail', kwargs=dict(pk=self.get_object().pk)))

    @property
    def study_logs(self):
        ''' Returns a page object with 10 study logs'''
        logs_list = self.object.logs.all().order_by('-created_at')
        paginator = Paginator(logs_list, 10)
        page = self.request.GET.get('page')
        try:
            logs = paginator.page(page)
        except PageNotAnInteger:
            logs = paginator.page(1)
        except EmptyPage:
            logs = paginator.page(paginator.num_pages)
        return logs

    def get_context_data(self, **kwargs):
        context = super(StudyDetailView, self).get_context_data(**kwargs)
        context['triggers'] = get_permitted_triggers(self,
            self.object.machine.get_triggers(self.object.state))
        context['logs'] = self.study_logs
        state = self.object.state
        context['status_tooltip'] = status_tooltip_text.get(state, state)
        return context


class StudyUpdateView(LoginRequiredMixin, PermissionRequiredMixin, generic.UpdateView):
    '''
    StudyUpdateView allows user to edit study.
    '''
    template_name = 'studies/study_edit.html'
    form_class = StudyEditForm
    model = Study
    permission_required = 'studies.can_edit_study'
    raise_exception = True

    def get_study_researchers(self):
        '''  Pulls researchers that belong to Study Admin and Study Read groups '''
        study = self.get_object()
        return User.objects.filter(Q(groups__name=self.get_object().study_admin_group.name) | Q(groups__name=self.get_object().study_read_group.name)).distinct()

    def search_researchers(self):
        ''' Searches user first, last, and middle names for search query. Does not display researchers that are already on project '''
        search_query = self.request.GET.get('match', None)
        researchers_result = None
        if search_query:
            current_researcher_ids = self.get_study_researchers().values_list('id', flat=True)
            user_queryset = User.objects.filter(organization=self.request.user.organization,is_active=True)
            researchers_result = user_queryset.filter(reduce(operator.or_,
              (Q(family_name__icontains=term) | Q(given_name__icontains=term)  | Q(middle_name__icontains=term) for term in search_query.split()))).exclude(id__in=current_researcher_ids).distinct().order_by(Lower('family_name').asc())
            researchers_result = self.build_researchers_paginator(researchers_result)
        return researchers_result

    def build_researchers_paginator(self, researchers_result):
        '''
        Builds paginated search results for researchers
        '''
        paginator = Paginator(researchers_result, 5)
        page = self.request.GET.get('page')
        try:
            users = paginator.page(page)
        except PageNotAnInteger:
            users = paginator.page(1)
        except EmptyPage:
            users = paginator.page(paginator.num_pages)
        return users

    def manage_researcher_permissions(self):
        '''
        Handles adding, updating, and deleting researcher from study. Users are
        added to study read group by default.
        '''
        study_read_group = self.get_object().study_read_group
        study_admin_group = self.get_object().study_admin_group
        add_user = self.request.POST.get('add_user')
        remove_user = self.request.POST.get('remove_user')
        update_user = None
        if self.request.POST.get('name') == 'update_user':
             update_user = self.request.POST.get('pk')
             permissions = self.request.POST.get('value')

        if add_user:
            study_read_group.user_set.add(User.objects.get(pk=add_user))
        if remove_user:
            remove = User.objects.get(pk=remove_user)
            study_read_group.user_set.remove(remove)
            study_admin_group.user_set.remove(remove)
        if update_user:
            update = User.objects.get(pk=update_user)
            if permissions == 'study_admin':
                study_read_group.user_set.remove(update)
                study_admin_group.user_set.add(update)
            if permissions == 'study_read':
                study_read_group.user_set.add(update)
                study_admin_group.user_set.remove(update)

    def post(self, *args, **kwargs):
        '''
        Handles all post forms on page - 1) study metadata like name, short_description, etc. 2) researcher add 3) researcher update
        4) researcher delete 5) Changing study status / adding rejection comments
        '''
        if 'short_description' in self.request.POST:
            # Study metadata is being edited
            super().post(*args, **kwargs)

        update_trigger(self)
        self.manage_researcher_permissions()
        return HttpResponseRedirect(reverse('exp:study-edit', kwargs=dict(pk=self.get_object().pk)))

    def get_context_data(self, **kwargs):
<<<<<<< HEAD
        context = super(StudyDetailView, self).get_context_data(**kwargs)
        context['triggers'] = self.get_permitted_triggers(
            self.object.machine.get_triggers(self.object.state))
        import ipdb; ipdb.set_trace()
        return context
=======
        context = super().get_context_data(**kwargs)
        state = self.object.state

        context['current_researchers'] = self.get_study_researchers()
        context['users_result'] = self.search_researchers()
        context['search_query'] = self.request.GET.get('match')

        context['status_tooltip'] = status_tooltip_text.get(state, state)
        context['triggers'] = get_permitted_triggers(self, self.object.machine.get_triggers(state))
        return context

    def get_success_url(self):
        return reverse('exp:study-detail', kwargs={'pk': self.object.id})
>>>>>>> b27775bf
<|MERGE_RESOLUTION|>--- conflicted
+++ resolved
@@ -230,13 +230,6 @@
         return HttpResponseRedirect(reverse('exp:study-edit', kwargs=dict(pk=self.get_object().pk)))
 
     def get_context_data(self, **kwargs):
-<<<<<<< HEAD
-        context = super(StudyDetailView, self).get_context_data(**kwargs)
-        context['triggers'] = self.get_permitted_triggers(
-            self.object.machine.get_triggers(self.object.state))
-        import ipdb; ipdb.set_trace()
-        return context
-=======
         context = super().get_context_data(**kwargs)
         state = self.object.state
 
@@ -249,5 +242,4 @@
         return context
 
     def get_success_url(self):
-        return reverse('exp:study-detail', kwargs={'pk': self.object.id})
->>>>>>> b27775bf
+        return reverse('exp:study-detail', kwargs={'pk': self.object.id})