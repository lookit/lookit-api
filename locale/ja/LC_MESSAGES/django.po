--- conflicted
+++ resolved
@@ -174,13 +174,10 @@
 msgid "Birthday"
 msgstr "誕生日"
 
-<<<<<<< HEAD
-=======
 #: accounts/forms.py:405 accounts/templates/accounts/participant_detail.html:44
 msgid "Gender"
 msgstr "性別"
 
->>>>>>> a75fe887
 #: accounts/forms.py:406 accounts/templates/accounts/participant_detail.html:48
 msgid "Gestational Age at Birth"
 msgstr "出産時の妊娠期間"
@@ -740,15 +737,6 @@
 msgid "and"
 msgstr "と"
 
-<<<<<<< HEAD
-#: accounts/templates/accounts/participant_detail.html:13
-msgid "All Participants"
-msgstr "全ての参加者"
-
-#: accounts/templates/accounts/participant_detail.html:23
-msgid "Participant ID"
-msgstr "参加者ＩＤ"
-=======
 #: accounts/templates/accounts/_account-navigation.html:5
 #: accounts/templates/accounts/account-update.html:15
 msgid "Account Information"
@@ -757,42 +745,11 @@
 #: accounts/templates/accounts/_account-navigation.html:7
 msgid "Change your login credentials and/or nickname."
 msgstr "ログイン資格証明やニックネームを変更する。"
->>>>>>> a75fe887
 
 #: accounts/templates/accounts/_account-navigation.html:10
 msgid "Demographic Survey"
 msgstr "人口統計調査"
 
-<<<<<<< HEAD
-#: accounts/templates/accounts/participant_detail.html:40
-msgid "Age"
-msgstr "年齢"
-
-#: accounts/forms.py:405 accounts/templates/accounts/participant_detail.html:44
-msgid "Gender"
-msgstr "性別"
-
-#: accounts/templates/accounts/participant_detail.html:52
-msgid "Additional Info"
-msgstr "補足情報"
-
-#: accounts/templates/accounts/participant_detail.html:57
-msgid "No children profiles registered!"
-msgstr "子供のプロフィールが登録されていません！"
-
-#: accounts/templates/accounts/participant_detail.html:62
-msgid "Latest Demographic Data"
-msgstr "最新の人口統計データ"
-
-#: accounts/templates/accounts/participant_detail.html:64
-msgid "Country"
-msgstr "国"
-
-#: accounts/templates/accounts/participant_detail.html:68
-msgid "State"
-msgstr "都道府県"
-
-=======
 #: accounts/templates/accounts/_account-navigation.html:12
 msgid "Tell us more about yourself."
 msgstr "あなたご自身のことを詳しく教えてください。"
@@ -899,7 +856,6 @@
 msgid "State"
 msgstr "都道府県"
 
->>>>>>> a75fe887
 #: accounts/templates/accounts/participant_detail.html:72
 #, fuzzy
 msgid "Area description"
@@ -917,13 +873,10 @@
 msgid "Children current ages"
 msgstr "子供の現在の年齢"
 
-<<<<<<< HEAD
-=======
 #: accounts/templates/accounts/participant_detail.html:90
 msgid "No Response"
 msgstr "無回答"
 
->>>>>>> a75fe887
 #: accounts/templates/accounts/participant_detail.html:95
 msgid "Number of Guardians"
 msgstr "保護者の人数"
@@ -1000,15 +953,6 @@
 msgid "Bhojpuri"
 msgstr "ボージュプリー語/Bhojpuri"
 
-<<<<<<< HEAD
-#: studies/models.py:142
-msgid "The Users who belong to this Lab. A user in this lab will be able to create studies associated with this Lab and can be added to this Lab's studies."
-msgstr "この研究室に所属するユーザーです。本研究室に所属するユーザーは、本研究室に関連する研究を作成することができ、本研究室の研究・調査に追加することができます。"
-
-#: studies/models.py:151
-msgid "The Users who have requested to join this Lab."
-msgstr "本研究室への参加を希望されたユーザー。"
-=======
 #: studies/fields.py:61
 msgid "Burmese"
 msgstr "ビルマ語/Burmese"
@@ -1016,7 +960,6 @@
 #: studies/fields.py:62
 msgid "Cebuano"
 msgstr "セブアノ語/Cebuano"
->>>>>>> a75fe887
 
 #: studies/fields.py:63
 msgid "Chhattisgarhi"
@@ -1102,384 +1045,6 @@
 msgid "Korean"
 msgstr "韓国語/Korean"
 
-<<<<<<< HEAD
-#: web/templates/registration/password_reset_email.html:9
-msgid "Thanks for using our site!"
-msgstr "私たちのウェブサイトをご利用いただき、ありがとうございます！"
-
-#: web/templates/registration/password_reset_form.html:11
-msgid "Forgotten your password? Enter your email address below, and we'll email instructions for setting a new one."
-msgstr "パスワードをお忘れですか？以下にメールアドレスを入力してください。"
-
-#: web/templates/registration/password_reset_form.html:6
-msgid "Reset my password"
-msgstr "パスワードをリセットする"
-
-#: accounts/templates/accounts/_account-navigation.html:10
-msgid "Demographic Survey"
-msgstr "人口統計調査"
-
-#: accounts/templates/accounts/_account-navigation.html:12
-msgid "Tell us more about yourself."
-msgstr "あなたご自身のことを詳しく教えてください。"
-
-#: accounts/templates/accounts/_account-navigation.html:15
-msgid "Children Information"
-msgstr "お子さんの情報"
-
-#: accounts/templates/accounts/_account-navigation.html:17
-msgid "Add or edit participant information."
-msgstr "参加者情報を追加・編集する。"
-
-#: accounts/templates/accounts/_account-navigation.html:38
-#: web/templates/web/participant-email-preferences.html:6
-msgid "Email Preferences"
-msgstr "メールの設定"
-
-#: accounts/templates/accounts/_account-navigation.html:40
-msgid "Edit when you can be contacted."
-msgstr "どのような場合にお知らせを受け取るかを編集する。"
-
-#: web/templates/web/_navigation.html:4
-msgid "Experimenter"
-msgstr "研究者"
-
-#: web/templates/web/studies-list.html:7
-msgid "Studies"
-msgstr "研究・調査"
-
-#: web/templates/web/studies-list.html:68
-msgid "Resources"
-msgstr "参考資料"
-
-#: web/templates/web/_navigation.html:3
-msgid "Logout"
-msgstr "ログアウト"
-
-#: web/templatetags/web_extras.py:169
-msgid "Sign up"
-msgstr "登録する"
-
-#: web/templates/web/child-update.html:8
-#: web/templates/web/studies-history.html:101
-msgid "Child"
-msgstr "お子さん"
-
-#: web/templates/web/child-update.html:28
-msgid "Update"
-msgstr "更新"
-
-#: web/templates/web/child-update.html:15
-msgid "Delete"
-msgstr "削除"
-
-#: web/templates/web/child-update.html:17
-#: web/templates/web/demographic-data-update.html:13
-#: web/templates/web/participant-email-preferences.html:10
-msgid "Save"
-msgstr "保存"
-
-#: web/templates/web/child-add.html:16 web/templates/web/child-add.html:26
-#: web/templates/web/children-list.html:10
-msgid "Add Child"
-msgstr "子どもを追加する"
-
-#: web/templates/web/child-add.html:15 web/templates/web/child-update.html:16
-#: web/templates/web/participant-email-preferences.html:9
-msgid "Cancel"
-msgstr "キャンセル"
-
-#: web/templates/web/children-list.html:44
-msgid "Name"
-msgstr "名前"
-
-#: web/templates/web/children-list.html:9
-msgid "Update child"
-msgstr "子どもの情報を更新する"
-
-#: web/templates/web/children-list.html:64
-msgid "No child profiles registered!"
-msgstr "子どものプロフィールが登録されていません"
-
-#: web/templates/web/demographic-data-update.html:7
-msgid "Update demographics"
-msgstr "人口統計学的データを更新する"
-
-#: web/templates/web/demographic-data-update.html:44
-msgid "One reason we are developing Internet-based experiments is to represent a more diverse group of families in our research. Your answers to these questions will help us understand what audience we reach, as well as how factors like speaking multiple languages or having older siblings affect children's learning."
-msgstr "インターネットを利用した研究・調査を開発している理由のひとつは、より多様な家庭の集団を代表するようなかたちで研究・調査を実施するためです。これらの質問への回答は、私たちがどのような対象者にリーチできているか、また、多言語を話すことや年上の兄姉がいることなどの要因がどのように子どもの学びに影響するのかを理解するのに役立ちます。"
-
-#: web/templates/web/demographic-data-update.html:47
-msgid "Even if you allow your study videos to be published for scientific or publicity purposes, your demographic information is never published in conjunction with your video."
-msgstr "科学的または宣伝目的で研究・調査の録画ビデオを公開することを許可したとしても、個人情報を特定できるような人口統計学的情報がそのビデオに紐づくかたちで公開されることは決してありません。"
-
-#: web/templates/web/participant-email-preferences.html:19
-msgid "I would like to be contacted when:"
-msgstr "以下の場合にお知らせを受け取ることを希望します。"
-
-#: web/templates/web/participant-signup.html:28
-msgid "By clicking 'Create Account', I agree that I have read and accepted the "
-msgstr "に同意していただけましたら、「アカウントを作成する」をクリックしてください。"
-
-#: web/templates/web/participant-signup.html:28
-msgid "Privacy Statement"
-msgstr "個人情報保護方針"
-
-#: web/templates/web/participant-signup.html:11
-msgid "Create Account"
-msgstr "アカウントを作成する"
-
-#: accounts/templates/accounts/_account-navigation.html:5
-#: accounts/templates/accounts/account-update.html:15
-msgid "Account Information"
-msgstr "アカウント情報"
-
-#: accounts/templates/accounts/account-update.html:28
-msgid "Change Your Password"
-msgstr "パスワードを変更する"
-
-#: web/templates/web/studies-history.html:8
-msgid "Past Studies"
-msgstr "これまでの研究・調査"
-
-#: web/templates/web/studies-history.html:49
-msgid "Study Thumbnail"
-msgstr "研究・調査のサムネイル"
-
-#: web/templates/web/studies-history.html:63
-msgid "Still collecting data?"
-msgstr "現在もデータ収集中ですか？"
-
-#: web/templates/web/studies-history.html:65
-msgid "Yes"
-msgstr "はい"
-
-#: web/templates/web/studies-history.html:67
-msgid "No"
-msgstr "いいえ"
-
-#: web/templates/web/studies-history.html:78
-msgid "Study Responses"
-msgstr "研究・調査の対応"
-
-#: web/templates/web/studies-history.html:105
-#: web/templates/web/studies-history.html:109
-msgid "Date"
-msgstr "日付"
-
-#: web/templates/web/studies-history.html:114
-msgid "Consent status"
-msgstr "同意の状況"
-
-#: web/templates/web/studies-history.html:116
-msgid "Approved"
-msgstr "承認済み"
-
-#: web/templates/web/studies-history.html:117
-msgid "Your consent video was reviewed by a researcher and is valid."
-msgstr "あなたの同意に関する録画ビデオは研究者によって確認され、有効になっています。"
-
-#: web/templates/web/studies-history.html:119
-msgid "Pending"
-msgstr "保留中"
-
-#: web/templates/web/studies-history.html:120
-msgid "Your consent video has not yet been reviewed by a researcher."
-msgstr "あなたの同意に関する録画ビデオは、まだ研究者によって確認されていません。"
-
-#: web/templates/web/studies-history.html:122
-msgid "Invalid"
-msgstr "無効"
-
-#: web/templates/web/studies-history.html:123
-msgid "There was a technical problem with your consent video, or it did not show you reading the consent statement out loud. Your other data from this session will not be viewed or used by the study researchers."
-msgstr "あなたの同意に関する録画ビデオには技術的な問題があったか、同意文を読み上げている様子が記録されていませんでした。そのため、このセッション以降にあるあなたの他のデータは、研究者によって閲覧または使用されません。"
-
-#: web/templates/web/studies-history.html:125
-msgid "No information about consent video review status."
-msgstr "同意に関する録画ビデオの確認状況についての情報はありません。"
-
-#: web/templates/web/study-detail.html:72
-msgid "Duration"
-msgstr "期間"
-
-#: web/templates/web/studies-history.html:72
-#: web/templates/web/study-detail.html:79
-msgid "Compensation"
-msgstr "報酬"
-
-#: web/templates/web/study-detail.html:86
-msgid "This study is conducted by"
-msgstr "この研究・調査を実施している研究者／研究グループ"
-
-#: web/templates/web/study-detail.html:91
-msgid "Would you like to participate in this study?"
-msgstr "この研究・調査に参加してみませんか？"
-
-#: web/templates/web/study-detail.html:103
-msgid "Select a child:"
-msgstr "お子さんを選択してください"
-
-#: web/templates/web/study-detail.html:114
-msgid "None Selected"
-msgstr "選択されていません"
-
-#: web/templates/web/study-detail.html:20
-msgid "Build experiment runner to preview"
-msgstr "プレビュー用に実験ランナーを構築する"
-
-#: web/templates/web/study-detail.html:145
-msgid "For an easy way to see what happens as you update your study protocol, bookmark the URL the button above sends you to."
-msgstr "研究・調査プロトコルを更新するとどうなるかを簡単に確認する際には、上のボタンをクリックして送信されるURLをブックマークしてください。"
-
-#: accounts/forms.py:56
-msgid "Enter a valid 6-digit one-time password from Google Authenticator"
-msgstr "Google認証システムからの適切な6桁のワンタイムパスワードを入力してください"
-
-#: accounts/forms.py:114
-msgid "This account is inactive."
-msgstr "このアカウントは有効ではありません。"
-
-#: accounts/templates/accounts/_account-navigation.html:7
-msgid "Change your login credentials and/or nickname."
-msgstr "ログイン資格証明やニックネームを変更する。"
-
-#: accounts/templates/accounts/account-update.html:42
-msgid "Manage Two-Factor Authentication"
-msgstr "二段階認証について設定する"
-
-#: accounts/templates/accounts/account-update.html:49
-msgid "If you'd like, you can turn two-factor authentication off here. Just enter your one-time password here, hit submit, and it'll get deleted for you!"
-msgstr "ご希望であれば、二段階認証を無効にすることができます。その場合、ワンタイムパスワードを入力して、「提出する」をクリックしてください。"
-
-#: accounts/templates/accounts/account-update.html:69
-msgid "Set up Two-Factor Authentication"
-msgstr "二段階認証について設定する"
-
-#: studies/fields.py:7
-msgid "Autism Spectrum Disorder"
-msgstr "自閉スペクトラム症"
-
-#: studies/fields.py:8
-msgid "Deaf"
-msgstr "聴覚障害（ろう）"
-
-#: studies/fields.py:9
-msgid "Hard of Hearing"
-msgstr "難聴"
-
-#: studies/fields.py:10
-msgid "Dyslexia"
-msgstr "読み書き障害"
-
-#: studies/fields.py:11
-msgid "Multiple Birth (twin, triplet, or higher order)"
-msgstr "複数同時出産（双子、三つ子、それ以上）"
-
-#: studies/fields.py:57
-msgid "English"
-msgstr "英語/English"
-
-#: studies/fields.py:58
-msgid "Amharic"
-msgstr "アムハラ語/Amharic"
-
-#: studies/fields.py:59
-msgid "Bengali"
-msgstr "ベンガル語/Bengali"
-
-#: studies/fields.py:60
-msgid "Bhojpuri"
-msgstr "ボージュプリー語/Bhojpuri"
-
-#: studies/fields.py:61
-msgid "Burmese"
-msgstr "ビルマ語/Burmese"
-
-#: studies/fields.py:62
-msgid "Cebuano"
-msgstr "セブアノ語/Cebuano"
-
-#: studies/fields.py:63
-msgid "Chhattisgarhi"
-msgstr "チャトラパティ語/Chhattisgarhi"
-
-#: studies/fields.py:64
-msgid "Dutch"
-msgstr "オランダ語/Dutch"
-
-#: studies/fields.py:65
-msgid "Egyptian Spoken Arabic"
-msgstr "アラビア語（エジプト方言）/Egyptian Spoken Arabic"
-
-#: studies/fields.py:66
-msgid "French"
-msgstr "フランス語/French"
-
-#: studies/fields.py:67
-msgid "Gan"
-msgstr "中国語（Gan）/Gan"
-
-#: studies/fields.py:68
-msgid "German"
-msgstr "ドイツ語/German"
-
-#: studies/fields.py:69
-msgid "Gujarati"
-msgstr "グジャラート語/Gujarati"
-
-#: studies/fields.py:70
-msgid "Hakka"
-msgstr "ハッカ語/Hakka"
-
-#: studies/fields.py:71
-msgid "Hausa"
-msgstr "ハウサ語/Hausa"
-
-#: studies/fields.py:73
-msgid "Hindi"
-msgstr "ヒンディー語/Hindi"
-
-#: studies/fields.py:74
-msgid "Igbo"
-msgstr "イグボ語/Igbo"
-
-#: studies/fields.py:75
-msgid "Indonesian"
-msgstr "インドネシア語/Indonesian"
-
-#: studies/fields.py:76
-msgid "Iranian Persian"
-msgstr "ペルシャ語（イラン）/Iranian Persian"
-
-#: studies/fields.py:77
-msgid "Italian"
-msgstr "イタリア語/Italian"
-
-#: studies/fields.py:78
-msgid "Japanese"
-msgstr "日本語/Japanese"
-
-#: studies/fields.py:79
-msgid "Javanese"
-msgstr "ジャワ語/Javanese"
-
-#: studies/fields.py:80
-msgid "Jinyu"
-msgstr "中国語（Jinyu）/Jinyu"
-
-#: studies/fields.py:81
-msgid "Kannada"
-msgstr "カンナダ語/Kannada"
-
-#: studies/fields.py:82
-msgid "Khmer"
-msgstr "クメール語/Khmer"
-
-#: studies/fields.py:83
-msgid "Korean"
-msgstr "韓国語/Korean"
-
 #: studies/fields.py:84
 msgid "Magahi"
 msgstr "マガヒー語/Magahi"
@@ -1496,6 +1061,10 @@
 msgid "Malayalam"
 msgstr "マラヤーラム語/Malayalam"
 
+#: studies/fields.py:88
+msgid "Chinese (Mandarin)"
+msgstr "中国語（北京語）"
+
 #: studies/fields.py:89
 msgid "Marathi"
 msgstr "マラーティー語/Marathi"
@@ -1604,335 +1173,6 @@
 msgid "Yoruba"
 msgstr "ヨルバ語/Yoruba"
 
-#: web/templates/web/_footer.html:14
-msgid "Privacy"
-msgstr "プライバシー"
-
-#: web/templates/web/_footer.html:17
-msgid "Contact us"
-msgstr "連絡先"
-
-#: web/templates/web/_footer.html:20
-msgid "Connect"
-msgstr "接続する"
-
-#: web/templates/registration/login.html:28
-msgid "Register your family!"
-msgstr "家族を登録する"
-
-#: web/templates/registration/password_reset_done.html:6
-msgid "Password reset link sent"
-msgstr "送信されたパスワードをリセットするためのリンク"
-
-#: web/templates/registration/password_reset_done.html:9
-msgid "If an account exists with the email you entered, we've emailed instructions for resetting your password and you should receive them shortly."
-msgstr "入力されたメールアドレスでのアカウントが既に存在している場合は、パスワードのリセットについて説明したメールをすぐにお送りします。"
-
-#: web/templates/registration/password_reset_done.html:12
-msgid "If you don't receive an email, please check your spam folder and make sure you've entered the address you registered with. (You won't get an email unless there's already an account for that email address!)"
-msgstr "メールが届かない場合は、スパムフォルダーに入っていないか、また、登録したメールアドレスが適切に入力されているかを確認してください（入力されているメールアドレスでの既存アカウントがない場合は、メールは送信されません）。"
-
-#: web/templates/registration/password_reset_form.html:8
-msgid "Password reset"
-msgstr "パスワードをリセットする"
-
-#: web/templates/web/child-update.html:14
-msgid "Back to Children List"
-msgstr "お子さんの一覧に戻る"
-
-#: web/templates/web/participant-signup.html:13
-msgid "Create Participant Account"
-msgstr "参加者アカウントを作成する"
-
-#: web/templates/web/studies-history.html:131
-msgid "Feedback"
-msgstr "フィードバック"
-
-#: web/templates/web/study-detail.html:22
-msgid "Add child profile to "
-msgstr "お子さんのプロフィールを追加する"
-
-#: web/templates/web/study-detail.html:17
-msgid "preview"
-msgstr "プレビュー"
-
-#: web/templates/web/study-detail.html:18
-msgid "participate"
-msgstr "参加する"
-
-#: web/templates/web/study-detail.html:23
-msgid "Complete demographic survey to "
-msgstr "人口統計学的データを記入する"
-
-#: web/templates/web/study-detail.html:19
-msgid "now"
-msgstr "&nbsp;"
-
-#: web/views.py:113
-msgid "Participant created."
-msgstr "参加者が作成されました。"
-
-#: web/views.py:156
-msgid "Demographic data saved."
-msgstr "人口統計学的データが保存されました。"
-
-#: web/views.py:222
-msgid "Child added."
-msgstr "お子さんの情報が追加されました。"
-
-#: web/views.py:263
-msgid "Child deleted."
-msgstr "お子さんの情報が削除されました。"
-
-#: web/views.py:265
-msgid "Child updated."
-msgstr "お子さんの情報が更新されました。"
-
-#: web/views.py:293
-msgid "Email preferences saved."
-msgstr "メール設定が保存されました。"
-
-#: web/views.py:658
-msgid "The study {study.name} is not currently collecting data - the study is either completed or paused. If you think this is an error, please contact {study.contact_info}"
-msgstr "研究・調査「 {study.name} 」は現在データ収集を行っていません（データ収集が完了したか、停止されているためです）。この状態がエラーだと思われる場合は、以下までご連絡ください。 {study.contact_info}"
-
-#: studies/fields.py:72
-msgid "Hebrew"
-msgstr "ヘブライ語"
-
-#: web/templates/web/contact.html:10
-msgid "Technical difficulties"
-msgstr "技術的な問題点"
-
-#: web/templates/web/contact.html:17
-msgid "Questions about the studies"
-msgstr "研究・調査に関する質問"
-
-#: web/templates/web/contact.html:23 web/templates/web/privacy.html:161
-msgid "For researchers"
-msgstr "研究者の方々"
-
-#: web/templates/web/faq.html:10 web/templates/web/garden/about.html:14
-msgid "Frequently Asked Questions"
-msgstr "よくある質問"
-
-#: web/templates/web/faq.html:12
-msgid "Participation"
-msgstr "参加"
-
-#: web/templates/web/faq.html:22
-msgid "What is a 'study' about cognitive development?"
-msgstr "認知発達に関する「研究・調査」とは？"
-
-#: web/templates/web/faq.html:184
-msgid "How do we provide consent to participate?"
-msgstr "参加への同意はどのようにすればいいですか？"
-
-#: web/templates/web/faq.html:215
-msgid "How is our information kept secure and confidential?"
-msgstr "情報の安全性・機密性はどうやって保たれますか？"
-
-#: web/templates/web/faq.html:239
-msgid "Who will see our video?"
-msgstr "録画データを見るのはどんな人ですか？"
-
-#: web/templates/web/faq.html:269
-msgid "What information do researchers use from our video?"
-msgstr "研究者は録画データのどのような情報を使うのですか？"
-
-#: web/templates/web/faq.html:278
-msgid "For children under about two years old, we usually design our studies to let their eyes do the talking! We're interested in where on the screen your child looks and/or how long your child looks at the screen rather than looking away. Our calibration videos (example shown below) help us get an idea of what it looks like when your child is looking to the right or the left, so we can code the rest of the video."
-msgstr "2歳未満のお子さんの場合、研究・調査は通常、「お子さんの目に語ってもらう」ようにデザインされます！　私たちは、お子さんが画面のどこを見ているのか、あるいは、どのくらいの時間目をそらさずに画面を見ているのかということに関心があります。キャリブレーションビデオ（下記に例があります）は、お子さんが画面の右側や左側を見ているときにどのようにカメラに映るかを把握するのに役立ちます。これにより、残りの録画記録をデータ化することができます。"
-
-#: web/templates/web/faq.html:290
-msgid "Here's an example of a few children watching our calibration video--it's easy to see that they look to one side and then the other."
-msgstr "こちらは、キャリブレーションビデオを見ているときのお子さんの様子の例です。お子さんが画面の左右一方を見た後に、もう一方を見ている様子がよくわかります。"
-
-#: web/templates/web/faq.html:302
-msgid "Your child's decisions about where to look can give us lots of information about what he or she understands. Here are some of the techniques labs use to learn more about how children learn."
-msgstr "こに目を向けるかというお子さんの選択は、お子さんが何を理解しているかについて多くの情報を与えてくれます。ここでは、お子さんがどのように学ぶかについて、研究室で用いられているいくつかの手法を紹介します。"
-
-#: web/templates/web/faq.html:304
-msgid "Habituation"
-msgstr "馴化・脱馴化法（Habituation）"
-
-#: web/templates/web/faq.html:308
-msgid "Violation of expectation"
-msgstr "期待違反法"
-
-#: web/templates/web/faq.html:310
-msgid "Infants and children already have rich expectations about how events work. Children (and adults for that matter) tend to look longer at things they find surprising, so in some cases, we can take their looking times as a measure of how surprised they are."
-msgstr "赤ちゃんや子どもは、出来事がどのように起こるのかについて、すでに豊かな期待感をもっています。子どもたち（そして大人も）には、驚くような事象をより長く見る傾向があるので、場合によっては、子どもたちがどのくらい驚いているかを測る指標として、画面への注視時間を用いることがあります。"
-
-#: web/templates/web/faq.html:312
-msgid "Preferential looking"
-msgstr "選好注視法"
-
-#: web/templates/web/faq.html:314
-msgid "Even when they seem to be passive observers, children are making lots of decisions about where to look and what to pay attention to. In this technique, we present children with a choice between two side-by-side images or videos, and see if children spend more time looking at one of them. We may additionally play audio that matches one of the videos. The video below shows a participant looking to her left when asked to 'find clapping'; the display she's watching is shown at the top."
-msgstr "子どもたちは、受動的な観察者のように見えたとしても、どこを見て、何に注目するかについて多くの選択をしています。この手法では、２つの画像や動画を左右に並べて提示し、どちらか一方を長くみるかどうかを調べます。また、どちらかの動画に合わせた音声を流すこともあります。下の動画は、「パチパチしているのを見つけて」と聞かれたときに、研究・調査に参加している子どもが画面の左側を見ている様子を表しています。"
-
-#: web/templates/web/faq.html:325
-msgid "Predictive looking"
-msgstr "予期的注視法"
-
-#: web/templates/web/faq.html:327
-msgid "Children can often make sophisticated predictions about what they expect to see or hear next. One way we can see those predictions in young children is to look at their eye movements. For example, if a child sees a ball roll behind a barrier, she may look to the other edge of the barrier, expecting the ball to emerge there. We may also set up artificial predictive relationships--for instance, the syllable 'da' means a toy will appear at the left of the screen, and 'ba' means a toy will appear at the right. Then we can see whether children learn these relationships, and how they generalize, by watching where they look when they hear a syllable."
-msgstr "子どもたちは、次に何を見たり聞いたりするかについて、しばしば高度な予測をすることができます。幼い子どもによるこうした予測を調べる手法のひとつに、目の動きを見るというものがあります。例えば、遮蔽物の後ろ側をボールが転がっていく様子を子どもが見ているとしましょう。このとき、子どもは遮蔽物の反対側の端を見て、そこからボールが出てくることを期待するかもしません。ほかにも、人工的な予測関係を設定することもあります。例えば、「ダ」という音節は、おもちゃが画面の左側に表示されることを意味し、「バ」という音節は、反対に右側に表示されることを意味するとしましょう。このとき、どちらかの音節を聴いたときに子どもがどこを見ているかを観察することによって、子どもが音とおもちゃが表示される側との関係性を学んでいるかどうか、そして、そのような関係性をどのように般化しているかを調べることができます。"
-
-#: web/templates/web/faq.html:330
-msgid "Older children may simply be able to answer spoken questions about what they think is happening. For instance, in a recent study, two women called an object two different made-up names, and children were asked which is the correct name for the object."
-msgstr "年長の子どもたちは、何が起こっていると思うかについての自分の考えを口頭で答えることができるでしょう。例えば、最近のある研究では、２人の女性がある対象物を２通りの異なる人工語で呼んだ後、どちらがその対象物の正しい名前かを子どもに尋ねるという研究・調査を行いました。"
-
-#: web/templates/web/faq.html:342
-msgid "Another way we can learn about how older children (and adults) think is to measure their reaction times. For instance, we might ask you to help your child learn to press one key when a circle appears and another key when a square appears, and then look at factors that influence how quickly they press a key."
-msgstr "年長の子ども（と大人）がどのように考えているかを調べるためのもうひとつの手法は、反応時間を計測することです。例えば、丸が現れたらあるキーを押し、四角が現れたら別のキーを押すことを子どもに伝えてもらい、キーを押す速度に影響する要因を探すことがあります。"
-
-#: web/templates/web/faq.html:151
-msgid "Why are you running studies online instead of in person?"
-msgstr "どうして対面ではなくオンラインで研究・調査を行っているのですか？"
-
-#: web/templates/web/faq.html:355
-msgid "My child wasn't paying attention, or we were interrupted. Can we try the study again?"
-msgstr "子どもの注意が逸れてしまったり、課題を中断したりしてしまいました。もう一回研究・調査に参加することはできますか？"
-
-#: web/templates/web/faq.html:364
-msgid "Certainly--thanks for your dedication! You may see a warning that you have already participated in the study when you go to try it again, but you can ignore it. You don't need to tell us that you tried the study before; we'll have a record of your previous participation."
-msgstr "もちろんです。ご協力に感謝いたします！　再度課題を実施すると、「あなたはこの研究・調査にすでに参加したことがあります」と警告が表示されるかもしれませんが、無視していただいて構いません。また、あなたの以前の参加情報は記録されていますので、過去に同じ研究・調査に参加したことを伝える必要もありません。"
-
-#: web/templates/web/faq.html:377
-msgid "My child is outside the age range. Can he/she still participate in this study?"
-msgstr "子どもは対象年齢の範囲外です。それでも研究・調査に参加することはできますか？"
-=======
-#: studies/fields.py:84
-msgid "Magahi"
-msgstr "マガヒー語/Magahi"
->>>>>>> a75fe887
-
-#: studies/fields.py:85
-msgid "Maithili"
-msgstr "マイティリー語/Maithili"
-
-#: studies/fields.py:86
-msgid "Malay"
-msgstr "マレー語/Malay"
-
-#: studies/fields.py:87
-msgid "Malayalam"
-msgstr "マラヤーラム語/Malayalam"
-
-#: studies/fields.py:88
-msgid "Chinese (Mandarin)"
-msgstr "中国語（北京語）"
-
-#: studies/fields.py:89
-msgid "Marathi"
-msgstr "マラーティー語/Marathi"
-
-#: studies/fields.py:90
-msgid "Min Nan"
-msgstr "ビン南語/Min Nan"
-
-#: studies/fields.py:91
-msgid "Moroccan Spoken Arabic"
-msgstr "アラビア語（モロッコ方言）/Moroccan Spoken Arabic"
-
-#: studies/fields.py:92
-msgid "Northern Pashto"
-msgstr "北パシュトー語/Northern Pashto"
-
-#: studies/fields.py:93
-msgid "Northern Uzbek"
-msgstr "北ウズベク語/Northern Uzbek"
-
-#: studies/fields.py:94
-msgid "Odia"
-msgstr "オリヤー語/Odia"
-
-#: studies/fields.py:95
-msgid "Polish"
-msgstr "ポーランド語/Polish"
-
-#: studies/fields.py:96
-msgid "Portuguese"
-msgstr "ポルトガル語/Portuguese"
-
-#: studies/fields.py:97
-msgid "Romanian"
-msgstr "ルーマニア語/Romanian"
-
-#: studies/fields.py:98
-msgid "Russian"
-msgstr "ロシア語/Russian"
-
-#: studies/fields.py:99
-msgid "Saraiki"
-msgstr "サライキ語/Saraiki"
-
-#: studies/fields.py:100
-msgid "Sindhi"
-msgstr "シンド語/Sindhi"
-
-#: studies/fields.py:101
-msgid "Somali"
-msgstr "ソマリ語/Somali"
-
-#: studies/fields.py:102
-msgid "Spanish"
-msgstr "スペイン語/Spanish"
-
-#: studies/fields.py:103
-msgid "Sunda"
-msgstr "スンダ語/Sunda"
-
-#: studies/fields.py:104
-msgid "Tagalog"
-msgstr "タガログ語/Tagalog"
-
-#: studies/fields.py:105
-msgid "Tamil"
-msgstr "タミル語/Tamil"
-
-#: studies/fields.py:106
-msgid "Telugu"
-msgstr "テルグ語/Telugu"
-
-#: studies/fields.py:107
-msgid "Thai"
-msgstr "タイ語/Thai"
-
-#: studies/fields.py:108
-msgid "Turkish"
-msgstr "トルコ語/Turkish"
-
-#: studies/fields.py:109
-msgid "Ukrainian"
-msgstr "ウクライナ語/Ukrainian"
-
-#: studies/fields.py:110
-msgid "Urdu"
-msgstr "ウルドゥー語/Urdu"
-
-#: studies/fields.py:111
-msgid "Vietnamese"
-msgstr "ベトナム語/Vietnamese"
-
-#: studies/fields.py:112
-msgid "Western Punjabi"
-msgstr "西パンジャブ語/Western Punjabi"
-
-#: studies/fields.py:113
-msgid "Wu"
-msgstr "呉語/Wu"
-
-#: studies/fields.py:114
-msgid "Xiang Chinese"
-msgstr "湘語/Xiang Chinese"
-
-#: studies/fields.py:115
-msgid "Yoruba"
-msgstr "ヨルバ語/Yoruba"
-
 #: studies/fields.py:116
 msgid "Chinese (Cantonese)"
 msgstr "中国語（広東語 ）"
@@ -1953,11 +1193,6 @@
 msgid "Female"
 msgstr "女性"
 
-<<<<<<< HEAD
-#: web/templates/web/home.html:40
-msgid "Participate in a Study"
-msgstr "研究・調査に参加する"
-=======
 #: studies/models.py:143
 msgid ""
 "The Users who belong to this Lab. A user in this lab will be able to create "
@@ -1966,7 +1201,6 @@
 "この研究室に所属するユーザーです。本研究室に所属するユーザーは、本研究室に関"
 "連する研究を作成することができ、本研究室の研究・調査に追加することができま"
 "す。"
->>>>>>> a75fe887
 
 #: studies/models.py:152
 msgid "The Users who have requested to join this Lab."
@@ -2096,11 +1330,6 @@
 "ルアドレスが適切に入力されているかを確認してください（入力されているメールア"
 "ドレスでの既存アカウントがない場合は、メールは送信されません）。"
 
-<<<<<<< HEAD
-#: accounts/templates/accounts/participant_detail.html:90
-msgid "No Response"
-msgstr "無回答"
-=======
 #: web/templates/registration/password_reset_email.html:3
 msgid ""
 "You're receiving this email because you requested a password reset for your "
@@ -2108,7 +1337,6 @@
 msgstr ""
 "このメールを受信しているのは、Children Helping Scienceのユーザーアカウントの"
 "パスワードの再設定をリクエストしたためです。"
->>>>>>> a75fe887
 
 #: web/templates/registration/password_reset_email.html:4
 msgid "Please go to the following page and choose a new password:"
@@ -2211,39 +1439,6 @@
 msgid "My Past Studies"
 msgstr "これまでの研究・調査"
 
-<<<<<<< HEAD
-#: web/templates/web/home.html:35
-msgid "Powered by Lookit"
-msgstr "提供：Lookit"
-
-#: web/templates/web/home.html:37
-msgid "Fun for Families, Serious for Science"
-msgstr "家族で楽しく、科学についてしっかりと知りたい方へ"
-
-#: web/templates/web/home.html:51
-msgid "Help Science"
-msgstr "科学を助ける"
-
-#: web/templates/web/home.html:53
-msgid "This website has studies you and your child can participate in from your home, brought to you by researchers from universities around the world!"
-msgstr "このwebサイトには、世界中の大学の研究者がお届けする、ご自宅から親子で参加できる研究・調査が掲載されています！"
-
-#: web/templates/web/home.html:58
-msgid "From Home"
-msgstr "ご家庭から"
-
-#: web/templates/web/home.html:60
-msgid "You and your child use your computer to participate. Some studies can also be done on a tablet or phone."
-msgstr "パソコンを使って親子で研究・調査に参加。タブレットやスマートフォンを使って参加できる研究・調査も一部あります。"
-
-#: web/templates/web/home.html:65
-msgid "With Fun Activities"
-msgstr "楽しい活動と一緒に"
-
-#: web/templates/web/home.html:67
-msgid "Many studies are either short games, or listening to a story and answering questions about it. Some are available at any time, and others are a scheduled video chat with a researcher."
-msgstr "多くの研究・調査は、短いゲーム形式の課題、またはお話を聞いて質問に答える課題です。いつでも参加できるものもあれば、研究者とオンラインミーティングの日程調整をする場合もあります。"
-=======
 #: web/templates/web/_navigation.html:11
 msgid "Logout"
 msgstr "ログアウト"
@@ -2275,7 +1470,6 @@
 #: web/templates/web/child-add.html:8 web/templates/web/children-list.html:6
 msgid "Children"
 msgstr "子供"
->>>>>>> a75fe887
 
 #: web/templates/web/child-add.html:15 web/templates/web/child-update.html:16
 #: web/templates/web/participant-email-preferences.html:9
@@ -2375,15 +1569,9 @@
 "ここをクリック</a>して、'{{ request.session.study_name }}' の要件を確認してく"
 "ださい。"
 
-<<<<<<< HEAD
-#: web/templates/web/base.html:16 web/templates/web/home.html:34
-msgid "Children Helping Science"
-msgstr "科学を助ける子どもたち"
-=======
 #: web/templates/web/children-list.html:44
 msgid "Name"
 msgstr "名前"
->>>>>>> a75fe887
 
 #: web/templates/web/children-list.html:64
 msgid "No child profiles registered!"
@@ -2401,19 +1589,6 @@
 "研究・調査への参加中に技術的な問題等がありましたら、電子メールでご連絡くださ"
 "い："
 
-<<<<<<< HEAD
-#: web/templates/web/study-detail.html:21
-msgid "Schedule a time to participate"
-msgstr "参加日時を調整する"
-
-#: web/templatetags/web_extras.py:195
-msgid "You and your child can participate in these studies right now by choosing a study and then clicking \"Participate.\" Please note you'll need a laptop or desktop computer (not a mobile device) running Chrome or Firefox to participate, unless a specific study says otherwise."
-msgstr "参加したい研究・調査を選んで、「参加する」をクリックすると、今すぐに研究・調査に参加できます。研究・調査への参加にはノートPCまたはデスクトップPCが必要です (スマートフォンやタブレットは使用できません)。特に指定がない限りは、ChromeまたはFirefoxのブラウザが必要となります。"
-
-#: web/templatetags/web_extras.py:199
-msgid "You and your child can participate in these studies by scheduling a time to meet with a researcher (usually over video conferencing). Choose a study and then click \"Participate\" to sign up for a study session in the future."
-msgstr "研究・調査に参加するには、担当する研究者と日程を調整する必要があります (通常はオンラインミーティングです)。これから参加したい研究・調査を選んで、「参加する」をクリックしてください。"
-=======
 #: web/templates/web/contact.html:14 web/templates/web/contact.html:20
 #: web/templates/web/contact.html:29 web/templates/web/contact.html:33
 msgid "."
@@ -2443,7 +1618,6 @@
 msgstr ""
 "Lookitはすべての開発研究者が利用でき、プログラムは完全にオープンソースです。"
 "研究の実施や貢献についての詳細は、こちらをご覧ください："
->>>>>>> a75fe887
 
 #: web/templates/web/contact.html:29 web/templates/web/faq.html:746
 msgid "documentation"
@@ -2652,14 +1826,6 @@
 "                                <li>Answering short interview or survey "
 "questions</li>\n"
 "                            </ul>\n"
-<<<<<<< HEAD
-"                            <p>Some portions of the study will be automatically recorded using your webcam and sent securely to Children Helping Science. Trained researchers will watch the video and record your child's responses--for instance, which way he pointed, or how long she looked at each image. We'll put these together with responses from lots of other children to learn more about how kids think!</p>\n"
-""
-msgstr "\n"
-"<p>お子さんをお持ちの方で、参加をご希望の方は、<a href=\"%(url_signup)s\">アカウントを作成</a>し、お子さんの年齢層に合った研究・調査をご覧ください。 いつでも参加できるものもあれば、大学の研究者と定期的にビデオチャットするものもあります。ほとんどの研究では、ウェブカメラの付いたノートパソコンやデスクトップパソコンが必要です。その他に必要なものがあるかどうかは、調査研究の説明書に記載されています（マーカーと紙、赤ちゃん用の高さのある椅子など）。</p>\n"
-"                            <p>どの研究・調査も同じように始まります。あなたとあなたのお子さんは、まずその研究・調査の内容について説明を受け、その後、参加するかどうかを決定できます。ほとんどの場合、同意書を読んで頂き、あなたとあなたのお子さんの参加に同意する旨をご自身で記録していただきます。場合によっては、電子署名をしていただくこともあります。保護者の方の許可に加えて、年長のお子さんには、参加するかどうかを直接お聞きします。</p>\n"
-"                            <p>研究・調査は多岐にわたりますので、ぜひいろいろなものを試してみてください。お子さんの年齢によっては、お子さんが直接質問に答えることもありますし、予想に反するような状況が生じたときに、その場面をどのくらい長く見ているかなど、お子さんが考えていることを間接的に示す反応を探る場合もあります。研究・調査の際に起こりうることとしては、以下のようなものがあります。</p>\n"
-=======
 "                            <p>Some portions of the study will be "
 "automatically recorded using your webcam and sent securely to Children "
 "Helping Science. Trained researchers will watch the video and record your "
@@ -2686,7 +1852,6 @@
 "らい長く見ているかなど、お子さんが考えていることを間接的に示す反応を探る場合"
 "もあります。研究・調査の際に起こりうることとしては、以下のようなものがありま"
 "す。</p>\n"
->>>>>>> a75fe887
 "                            <ul>\n"
 "                                <li>ウェブカメラでお子さんの目の動きを記録し"
 "ながら、点や図形が立体的に変化する映像を見る。</li>\n"
@@ -2709,16 +1874,6 @@
 msgstr "誰が研究・調査を作成しているのですか？"
 
 #: web/templates/web/faq.html:114
-<<<<<<< HEAD
-#, fuzzy
-msgid "\n"
-"                <p>All of the research conducted on the website is created by scientists to learn about child development, leading to articles in scientific journals. These publications can help inform other scientists, parents, educators, and policy-makers. Usually, these scientists work at colleges, universities, or hospitals. Rarely, a scientist who works at a nonprofit or a company might also do a study that fits this goal. If a study is meant to publish results in scientific journals for everyone to see (instead of just for one nonprofit or company), then it is possible it would appear on this website.</p>\n"
-"                <p>If a scientist wants to use this platform, their institution has to sign a contract with MIT where they agree to the <a href=\"%(termsofuse)s\">Terms of Use</a> and certify that their studies will be reviewed and approved by an institutional review board. Studies are also subject to review and approval by Children Helping Science. As of April 2023, we have agreements with over 90 universities,  including institutions in the United States, Canada, the United Kingdom, and European Union.</p>\n"
-""
-msgstr "<p>このウェブサイトで行われている研究・調査はすべて、科学者が子どもの発達について学ぶために作成されており、科学雑誌への論文掲載につながっています。これらの出版物は、他の科学者、保護者の方、教育者、政策立案者などに情報を提供するのに役立ちます。通常、これらの科学者は、大学や病院で働いています。まれに、非営利団体や企業で働く科学者も、この目的に沿った研究・調査を行うことがあります。研究・調査が（1つの非営利団体や企業だけのためではなく）誰もが見られるように科学雑誌に結果を発表することを意図している場合、このウェブサイトに掲載される可能性があります。</p>\n"
-"                                <p>科学者がこのプラットフォームを使用したい場合、その機関はマサチューセッツ工科大学と契約を結び、<a href=\"%(termsofuse)s\">利用規約</a> に同意し、その研究・調査が機関審査委員会によって審査・承認されることを証明する必要があります。また、研究・調査にはChildren Helping Scienceによる審査と承認が必要です。2023年4月現在、米国、カナダ、英国、欧州連合（EU）の研究機関を含む50以上の大学と協定を結んでいます。</p> \n"
-""
-=======
 #, fuzzy, python-format
 msgid ""
 "\n"
@@ -2761,7 +1916,6 @@
 "chat?"
 msgstr ""
 "ビデオチャットを含む研究・調査を行う場合、私と子どもは誰に会うのでしょうか？"
->>>>>>> a75fe887
 
 #: web/templates/web/faq.html:137
 msgid ""
@@ -3581,10 +2735,6 @@
 "our sincere thanks. Research on child development would be impossible "
 "without the support of parents like you.</p>\n"
 "                "
-<<<<<<< HEAD
-msgstr "<p>ぜひ「親の親善大使」になってください！　発達研究が抱える大きな困難のひとつは、あなたのようなご家族と繋がることです。たくさんのお子さんが研究・調査に参加してくれれば、より高度な学術的疑問に答えられるようになります。例えば、個人差についての疑問や、さまざまな要因が相互作用することが結果にどのように影響するかといった事柄が考えられます。</p>\n"
-"                                <p>もしあなたがこの活動を気に入ってくださったなら、私たちの心からの感謝も含めて、Lookitプラットフォーム (<a href=\"%(url_home)s\">https://www.childrenhelpingscience.com</a>) をぜひお知り合いの方に共有してください。子どもの発達に関わる研究・調査は、あなたのような保護者の方の助けがなければ成立しません。</p>"
-=======
 msgstr ""
 "<p>ぜひ「親の親善大使」になってください！　発達研究が抱える大きな困難のひとつ"
 "は、あなたのようなご家族と繋がることです。たくさんのお子さんが研究・調査に参"
@@ -3602,7 +2752,6 @@
 msgstr ""
 "親・研究者の共同コミュニティ (Parent Researcher Collaborative: PaRC) とは何で"
 "すか？"
->>>>>>> a75fe887
 
 #: web/templates/web/faq.html:613
 msgid ""
@@ -3904,25 +3053,6 @@
 msgid "Meet the GARDEN Scientists"
 msgstr "&nbsp;"
 
-<<<<<<< HEAD
-#: web/templates/web/home.html:72
-msgid "Join researchers from these schools, and many more!"
-msgstr "&nbsp;"
-
-#: web/templates/web/home.html:84
-msgid "Interested in participating in a project with many studies? Learn more about "
-msgstr "&nbsp;"
-
-#: web/templates/web/home.html:84
-msgid "Project GARDEN"
-msgstr "&nbsp;"
-
-#: web/templates/web/home.html:87
-msgid "In this series of studies, your child will help an animated fox named Fen find the “GARDEN Library” while playing games to help Children Helping Science understand children's development from many different angles!"
-msgstr "&nbsp;"
-
-#: web/templates/web/home.html:90
-=======
 #: web/templates/web/home.html:15
 #, fuzzy
 #| msgid "ChildrenHelpingScience and Lookit have merged!"
@@ -4012,7 +3142,6 @@
 msgstr "&nbsp;"
 
 #: web/templates/web/home.html:91
->>>>>>> a75fe887
 msgid "See our current studies for different age groups:"
 msgstr "&nbsp;"
 
@@ -4829,29 +3958,14 @@
 msgid "Build experiment runner to preview"
 msgstr "プレビュー用に実験ランナーを構築する"
 
-<<<<<<< HEAD
-#: web/templatetags/web_extras.py:191
-msgid "Use the tabs above to see activities you can do right now, or scheduled activities you can sign up for.\n"
-"\n"
-"Please note you'll need a laptop or desktop computer (not a mobile device) running Chrome or Firefox to participate, unless a specific study says otherwise."
-msgstr "上のタブを使って、今すぐにできるものや、日程調整して参加登録できるものがないかチェックしてみてください。\n"
-"\n"
-"研究・調査への参加にはノートPCまたはデスクトップPCが必要です (スマートフォンやタブレットは使用できません)。特に指定がない限りは、ChromeまたはFirefoxのブラウザが必要となります。"
-=======
 #: web/templates/web/study-detail.html:21
 msgid "Schedule a time to participate"
 msgstr "参加日時を調整する"
->>>>>>> a75fe887
 
 #: web/templates/web/study-detail.html:22
 msgid "Add child profile to "
 msgstr "お子さんのプロフィールを追加する"
 
-<<<<<<< HEAD
-#: accounts/forms.py:344
-msgid "Describe your gender"
-msgstr "性別の自己記述"
-=======
 #: web/templates/web/study-detail.html:23
 msgid "Complete demographic survey to "
 msgstr "人口統計学的データを記入する"
@@ -4867,7 +3981,6 @@
 #: web/templates/web/study-detail.html:66
 msgid "What We're Studying"
 msgstr "現在の研究・調査"
->>>>>>> a75fe887
 
 #: web/templates/web/study-detail.html:72
 msgid "Duration"
@@ -5024,28 +4137,6 @@
 msgid "Child deleted."
 msgstr "お子さんの情報が削除されました。"
 
-<<<<<<< HEAD
-#: web/templates/web/study-detail.html:133
-msgid " Your child does not meet the eligibility criteria listed for this study. You're welcome to try the study anyway, but researchers may not be able to compensate you or use your data. Please review the “Who can participate” information for this study and contact the study researchers (%(contact)s) if you feel this is in error. "
-msgstr "␣あなたのお子さんは、この研究に記載されている参加資格を満たしていません。この研究に参加することは歓迎ですが、研究者はあなたに補償したり、あなたのデータを使用することができないかもしれません。この研究の「研究・調査への参加資格 」情報を確認し、これが誤りであると思われる場合は、研究者(%(contact)s)に連絡してください。␣"
-
-#: web/templates/web/home.html:15
-msgid "ChildrenHelpingScience and Lookit have merged - click <a href='{{ url-participant-signup }}' class='alert-link'>here</a> to make an account or explore studies below!"
-msgstr "ChildrenHelpingScienceとLookitは合併しました。アカウント作成には<a href=‘{{ url-”\n"
-"“participant-signup }}’ class=‘alert-link’>ここ</a>をクリックしてください。または、以下の研究を検索ください。"
-
-#: web/templates/web/home.html:17
-msgid "ChildrenHelpingScience and Lookit have merged!"
-msgstr "Children Helping Scienceチーム（米国）"
-
-#: web/templates/web/studies-list.html:23
-msgid "Log in to find studies just right for your child!"
-msgstr "ログインして、お子さんにぴったりの調査を見つけましょう！"
-
-#: web/templates/web/resources.html:14
-msgid "Find a developmental lab near you"
-msgstr "この情報は英語圏の方のみ対象となります　Find a developmental lab near you"
-=======
 #: web/views.py:266
 msgid "Child updated."
 msgstr "お子さんの情報が更新されました。"
@@ -5096,5 +4187,4 @@
 #~ msgid "<h3 class=\"subheading\">Activities to try at home</h3>"
 #~ msgstr ""
 #~ "<h3 class=\"subheading\">この情報は英語圏の方のみ対象となります　"
-#~ "Activities to try at home</h3>"
->>>>>>> a75fe887
+#~ "Activities to try at home</h3>"