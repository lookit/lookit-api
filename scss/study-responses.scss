tr.preview-row {
    background: url('/static/images/preview.svg') repeat transparent;
}

.two-column-list {
    column-count: 2;
    -moz-column-count: 2;
    -webkit-column-count: 2;
}

.list-group-hover .list-group-item:hover:not(.active) {
    background-color: $hovergray;
}

<<<<<<< HEAD
input[type="checkbox"].input-checkbox-hidden {
    display: none;
}

.icon-star-filled {
    color: $yellow;
}

.icon-hidden {
    display: none;
=======
.truncate-parent-feedback {
    overflow: hidden;
    text-overflow: ellipsis;
    display: -webkit-box;
    -webkit-line-clamp: 2;
    -webkit-box-orient: vertical
>>>>>>> e16f02be
}<|MERGE_RESOLUTION|>--- conflicted
+++ resolved
@@ -12,7 +12,6 @@
     background-color: $hovergray;
 }
 
-<<<<<<< HEAD
 input[type="checkbox"].input-checkbox-hidden {
     display: none;
 }
@@ -23,12 +22,12 @@
 
 .icon-hidden {
     display: none;
-=======
+}
+
 .truncate-parent-feedback {
     overflow: hidden;
     text-overflow: ellipsis;
     display: -webkit-box;
     -webkit-line-clamp: 2;
     -webkit-box-orient: vertical
->>>>>>> e16f02be
 }