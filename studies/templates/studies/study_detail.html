--- conflicted
+++ resolved
@@ -14,242 +14,6 @@
         window.commentsHelpData = JSON.parse('{{ comments_help | escapejs }}');
         window.declarations = JSON.parse('{{ declarations | escapejs }}');
     </script>
-<<<<<<< HEAD
-    <script src="{% static 'js/study-detail.js' %}" defer></script>
-    <div class="container">
-        <div class="row">
-            <div class="col-xs-12">
-                <ol class="breadcrumb">
-                    <li>
-                        <a href="{% url 'exp:study-list' %}">Manage Studies</a>
-                    </li>
-                    <li class="active">{{ study.name }}</li>
-                </ol>
-            </div>
-            <h1 class="col-xs-4">{{ study.name }}</h1>
-        </div>
-        <div class="row">
-            <div class="col-lg-11">
-                <div class="row">
-                    <div class="col-xs-3">
-                        {% include "studies/_image_display.html" with object=study large=1 %}
-                        <div class="row">
-                            <div class="col-xs-12">
-                                <p>
-                                    <span class="pr-md">
-                                        <label class="pr-xs">Last edited:</label>
-                                        {{ study.date_modified |date:"M d, Y" }}
-                                    </span>
-                                </p>
-                            </div>
-                        </div>
-                        <div class="row">
-                            <div class="col-xs-12">
-                                <p>
-                                    <span class="pr-md">
-                                        <label class="pr-xs">Lab:</label>
-                                        {{ study.lab.name }}
-                                    </span>
-                                </p>
-                            </div>
-                        </div>
-                    </div>
-                    <div class="col-xs-6">
-                        <div class="row">
-                            <div class="col-xs-12">
-                                <p>
-                                    {{ study.short_description }}
-                                </p>
-                            </div>
-                        </div>
-                        <div class="row">
-                            <div class="col-xs-12">
-                                <label>Purpose:</label>
-                                <p>
-                                    {{ study.purpose }}
-                                </p>
-                            </div>
-                        </div>
-                        <div class="row">
-                            <div class="col-xs-12">
-                                <p>
-                                    <span class="pr-md">
-                                        <label class="pr-xs">Duration:</label>
-                                    {{ study.duration }} </span>
-                                    <span>
-                                        <label class="pr-xs">Exit URL:</label>
-                                    {{ study.exit_url | default:"None specified" }} </span>
-                                </p>
-                            </div>
-                        </div>
-                        <div class="row">
-                            <div class="col-xs-12">
-                                <p>
-                                    <span class="pr-md">
-                                        <label class="pr-xs">Participant eligibility:</label>
-                                        {{ study.criteria }}
-                                    </span>
-                                    <span class="pr-md">
-                                        <label class="pr-xs">Compensation:</label>
-                                        {{ study.compensation_description }}
-                                    </span>
-                                </p>
-                            </div>
-                        </div>
-                        <div class="row">
-                            <div class="col-xs-12">
-                                <p>
-                                    <span class="pr-md">
-                                        <label class="pr-xs">Minimum age cutoff:</label>
-                                    {{ study.min_age_years }} year{{ study.min_age_years|pluralize }} {{ study.min_age_months }} month{{ study.min_age_months|pluralize }} {{ study.min_age_days }} day{{ study.min_age_days|pluralize }} </span>
-                                    <span class="pr-md">
-                                        <label class="pr-xs">Maximum age cutoff:</label>
-                                    {{ study.max_age_years }} year{{ study.max_age_years|pluralize }} {{ study.max_age_months }} month{{ study.max_age_months|pluralize }} {{ study.max_age_days }} day{{ study.max_age_days|pluralize }}</span>
-                                </p>
-                            </div>
-                        </div>
-                        <div class="row">
-                            <div class="col-xs-12">
-                                <p>
-                                    <span class="pr-md">
-                                        <label class="pr-xs">UUID:</label>
-                                    </span>
-                                    {{ study.uuid }}
-                                </p>
-                            </div>
-                        </div>
-                        <div class="row pb-lg">
-                            <div class="col-xs-12">
-                                {% if study.shared_preview %}
-                                    <span>
-                                        <label>Preview link:</label>
-                                    </span>
-                                    <span>Share with other researchers to get feedback on your study.</span>
-                                    <div class="input-group">
-                                        <input type="text"
-                                               class="form-control"
-                                               id="study-preview-link"
-                                               value="{% url 'exp:preview-detail' uuid=study.uuid %}"
-                                               aria-describedby="copy-link-button"/>
-                                        <span onmouseout="removeTooltip(this)"
-                                              data-toggle="tooltip"
-                                              class="input-group-addon btn"
-                                              id="copy-link-button"
-                                              data-clipboard-target="#study-preview-link">
-                                            <img src="{% static 'images/clippy.svg' %}"
-                                                 alt="copy preview link"
-                                                 width="13"/>
-                                        </span>
-                                    </div>
-                                {% else %}
-                                    <span class="pr-md">
-                                        <label class="pr-xs">Preview sharing:</label>
-                                        <span>Other researchers cannot access your study preview.</span>
-                                    </span>
-                                {% endif %}
-                            </div>
-                        </div>
-                        <div class="row pb-lg">
-                            <div class="col-xs-12">
-                                <p>
-                                    <span class="pr-md">
-                                        <label class="pr-xs">Discoverability:</label>
-                                        <span>{{ discoverability_text | safe }}</span>
-                                    </span>
-                                </p>
-                            </div>
-                            <div class="col-xs-12">
-                                {% if study.built or study.study_type.is_external %}
-                                    <span>
-                                        <label>Study link:</label>
-                                    </span>
-                                    <div class="input-group">
-                                        <input type="text"
-                                               class="form-control"
-                                               id="private-study-link"
-                                               value="{% url 'web:study-detail' study.uuid %}"
-                                               aria-describedby="copy-link-button"/>
-                                        <span onmouseout="removeTooltip(this)"
-                                              data-toggle="tooltip"
-                                              class="input-group-addon btn"
-                                              id="copy-link-button"
-                                              data-clipboard-target="#private-study-link">
-                                            <img src="{% static 'images/clippy.svg' %}"
-                                                 alt="copy study link"
-                                                 width="13"/>
-                                        </span>
-                                    </div>
-                                {% else %}
-                                    <span>Your study link will show up here when you have built the experiment runner.</span>
-                                {% endif %}
-                            </div>
-                        </div>
-                    </div>
-                    <div class="col-xs-3">
-                        <div class="pull-right btn-group-vertical study-action-buttons">
-                            {% if "read_study__responses(is_preview=True)" in study_perms %}
-                                <a type="button"
-                                   class="btn btn-default"
-                                   href="{% url 'exp:preview-detail' uuid=study.uuid %}"
-                                   target="_blank"
-                                   rel="noopener">
-                                    {% bootstrap_icon "play-circle" %} Preview Study
-                                </a>
-                            {% endif %}
-                            {% if can_edit_study_details %}
-                                <a type="button"
-                                   class="btn btn-default"
-                                   href="{% url 'exp:study-edit' pk=study.id %}">
-                                    {% bootstrap_icon "edit" %} Edit Study
-                                </a>
-                            {% endif %}
-                            {% if "read_study__responses" in study_perms or "read_study__responses(is_preview=True)" in study_perms %}
-                                <a type="button"
-                                   class="btn btn-default"
-                                   href="{% url 'exp:study-responses-all' pk=study.id %}">
-                                    {% bootstrap_icon "comment" %} View Study Responses
-                                </a>
-                            {% endif %}
-                            {% if "edit_study__message_set" in study_perms %}
-                                <a type="button"
-                                   class="btn btn-default"
-                                   href="{% url 'exp:study-participant-contact' pk=study.id %}">
-                                    {% bootstrap_icon "envelope" %}
-                                    Message Participants
-                                </a>
-                            {% endif %}
-                            {% if study.show_consent %}
-                                {% if "edit_study__responses__consent_rulings" in study_perms or "edit_study__responses__consent_rulings(is_preview=True)" in study_perms %}
-                                    <a type="button"
-                                       class="btn btn-default"
-                                       href="{% url 'exp:study-responses-consent-manager' pk=study.id %}?{% query_transform request sort='-date_created' %}">
-                                        {% bootstrap_icon "th-list" %}
-                                        Review Consent
-                                    </a>
-                                {% endif %}
-                            {% endif %}
-                            {% if can_create_study %}
-                                {#  Here we have a hidden clone form so we can maintain dropdown styling. #}
-                                {#  TODO: actually use this form to let the user clone the study in a specific lab. #}
-                                <form id="cloneForm"
-                                      action="{% url 'exp:clone-study' study.id %}"
-                                      method="post"
-                                      style="display:none;">
-                                    {% csrf_token %}
-                                    <input type="hidden" name="clone_study" value="{{ study.id }}"/>
-                                </form>
-                                <a type="button"
-                                   class="btn btn-default"
-                                   role="button"
-                                   onclick="cloneStudy()">
-                                    {% bootstrap_icon "duplicate" %}
-                                    Clone Study
-                                </a>
-                            {% endif %}
-                        </div>
-                    </div>
-                </div>
-=======
     <script src="{% static 'studies/js/study-detail.js' %}" defer></script>
 {% endblock head %}
 {% block content %}
@@ -268,7 +32,6 @@
             <div>
                 <span class="fw-bold">Last edited:</span>
                 {{ study.date_modified |date:"M d, Y" }}
->>>>>>> 403af831
             </div>
             <div>
                 <span class="fw-bold">Lab:</span>
