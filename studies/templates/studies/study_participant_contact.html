--- conflicted
+++ resolved
@@ -1,9 +1,6 @@
 {% extends "exp/base.html" %}
 {% load django_bootstrap5 %}
-<<<<<<< HEAD
-=======
 {% load bootstrap_icons %}
->>>>>>> 1b12d494
 {% load guardian_tags %}
 {% load exp_extras %}
 {% load static %}
