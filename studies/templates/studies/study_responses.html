{% extends "exp/base.html" %}
{% load django_bootstrap5 %}
{% load exp_extras %}
{% load static %}
{% load bootstrap_icons %}
{% block title %}
    Responses | {{ study.name }}
{% endblock title %}
{% block head %}
    {{ block.super }}
<<<<<<< HEAD
    <style>
    tr.preview-row {
        background: url('{% static "images/preview.svg" %}') repeat transparent;
    }
    </style>
    <script type="application/javascript">
    $(document).ready(function () {
        $(".selectable-participant").first().addClass('selected');
        let currentResponseId = $(".selectable-participant").first().data("response-id");
        showResponse(1);
        showFeedbackList(currentResponseId);
        $('form.download [name=response_id]').val(currentResponseId);
        showAttachments(1);

        $('.selectable-participant').click(function () {
            // Shows selected individual's response data
            var id = $(this)[0].id;
            var index = extractIdNumber(id);
            $('.selectable-participant').removeClass('selected');
            $('#' + id).addClass('selected');
            showResponse(index);
            showAttachments(index);
            var responseId = $(this).data("response-id");
            $('form.download [name=response_id]').val(responseId);
            showFeedbackList(responseId);
        });

        function showAttachments(index) {
            $('.response-attachments').hide();
            $('#resp-attachment-' + index).show();
        }

        function showFeedbackList(responseId) {
            $('.feedback-list').hide();
            $('form.feedback [name=response_id]').val(responseId);
            $(`#feedback-list-for-${responseId}`).show();
        }

        function extractIdNumber(id) {
            return id.split('-').slice(-1)[0];
        }

        function showResponse(index) {
            // Shows individual response summary
            $('.response-summary').hide();
            $('#response-summary-' + index).show();
        }

    });

    </script>
    {{ form.media }}
=======
    <script src="{% static 'js/study-responses.js' %}"
            type="application/javascript"
            defer></script>
    <link rel="stylesheet" href="{% static 'css/study-responses.css' %}"/>
>>>>>>> 403af831
{% endblock head %}
{% block content %}
    {% bs_icon "chevron-up" as bs_icon_up %}
    {% bs_icon "chevron-down" as bs_icon_down %}
    {% url 'exp:study-responses-list' study.id as url_responses_list %}
    {% query_transform request sort='status' as sort_status_up %}
    {% query_transform request sort='-status' as sort_status_down %}
    {% query_transform request sort='date_created' as sort_date_up %}
    {% query_transform request sort='-date_created' as sort_date_down %}
    <nav aria-label="breadcrumb">
        <ol class="breadcrumb bg-light p-2">
            <li class="breadcrumb-item">
                <a href="{% url 'exp:study-list' %}">Manage Studies</a>
            </li>
            <li class="breadcrumb-item">
                <a href="{% url 'exp:study-detail' pk=study.id %}">{{ study.name }}</a>
            </li>
            <li class="breadcrumb-item active" aria-current="page">Individual Responses</li>
        </ol>
    </nav>
    <h1>Individual Responses</h1>
    <div class="row">
        <div class="col">{% include "studies/_response_nav_tabs.html" with active="individual" %}</div>
    </div>
    <div class="container px-4">
        {% if response_data %}
            <div class="row my-4">
                <div class="col">
                    <div class="table-responsive my-4">
                        <table class="table table-striped table-hover caption-top study-responses">
                            <caption class="visually-hidden">Study Responses</caption>
                            <thead>
                                <tr>
                                    <th></th>
                                    <th>Child ID</th>
                                    <th>Response UUID</th>
                                    <th>
                                        Status
                                        {% with url_responses_list|add:"?"|add:sort_status_up as url_sort_status_up %}
                                            {% bootstrap_button bs_icon_up button_class="btn btn-link ps-1 pe-0" button_type="link" href=url_sort_status_up %}
                                        {% endwith %}
                                        {% with url_responses_list|add:"?"|add:sort_status_down as url_sort_status_down %}
                                            {% bootstrap_button bs_icon_down button_class="btn btn-link px-0" button_type="link" href=url_sort_status_down %}
                                        {% endwith %}
                                    </th>
                                    <th>
                                        Date
                                        {% with url_responses_list|add:"?"|add:sort_date_up as url_sort_date_up %}
                                            {% bootstrap_button bs_icon_up button_class="btn btn-link ps-1 pe-0" button_type="link" href=url_sort_date_up %}
                                        {% endwith %}
                                        {% with url_responses_list|add:"?"|add:sort_date_down as url_sort_date_down %}
                                            {% bootstrap_button bs_icon_down button_class="btn btn-link px-0" button_type="link" href=url_sort_date_down %}
                                        {% endwith %}
                                    </th>
                                </tr>
                            </thead>
                            <tbody>
                                {% for response in response_data %}
                                    <tr class="selectable-participant {% if response.response__is_preview %} preview-row{% endif %}"
                                        id="response-participant-{{ forloop.counter }}"
                                        data-response-id="{{ response.response__id }}"
                                        data-response-uuid="{{ response.response__uuid }}">
                                        <td>
                                            {% if response.response__is_preview %}P{% endif %}
                                        </td>
                                        <td>{{ response.child__hashed_id }}</td>
                                        <td>{{ response.response__uuid|truncatechars:9 }}</td>
                                        <td>
                                            {% if response.response__completed %}
                                                Complete
                                            {% else %}
                                                Incomplete
                                            {% endif %}
                                        </td>
                                        <td>{{ response.response__date_created|date:"n/j/Y g:i A"|default:"N/A" }}</td>
                                    </tr>
                                {% endfor %}
                            </tbody>
                        </table>
                        {% if can_view_regular_responses and not can_view_preview_responses %}
                            <p class="text-center">
                                <em>Based on your permissions, no preview responses are shown.</em>
                            </p>
                        {% endif %}
                        {% if not can_view_regular_responses and can_view_preview_responses %}
                            <p class="text-center">
                                <em>Based on your permissions, only preview responses are shown.</em>
                            </p>
                        {% endif %}
                        {% if not can_view_regular_responses and not can_view_preview_responses %}
                            <p class="text-center">
                                <em>You do not have permission to view responses.</em>
                            </p>
                        {% endif %}
                        <div class="text-end">{% include "studies/_paginator.html" with page=page_obj %}</div>
                    </div>
                    <div class="card bg-light my-4">
                        <div class="card-body">
                            {% if can_edit_feedback %}
                                <form class="feedback"
                                      method="post"
                                      action="{% url 'exp:study-response-submit-feedback' pk=study.id %}">
                                    {% csrf_token %}
                                    <h5 class="card-title">New Feedback</h5>
                                    <section class="form-group">
                                        <label class="visually-hidden" for="response-feedback">Response feedback</label>
                                        <textarea id="response-feedback"
                                                  class="form-control"
                                                  name="comment"
                                                  rows="4"
                                                  cols="50"></textarea>
                                        <input type="hidden" name="response_id"/>
                                        {% bootstrap_button "Create" button_type="submit" button_class="btn btn-primary float-end my-3" %}
                                        <br />
                                    </section>
                                </form>
                            {% endif %}
                            <section class="my-3">
                                <h5 class="card-title">Existing Feedback:</h5>
                                {% for response in response_list %}
                                    <div id="feedback-list-for-{{ response.id }}" class="feedback-list">
                                        {% for feedback in response.feedback.all %}
                                            {% if can_edit_feedback %}
                                                <form method="post"
                                                      class="small"
                                                      action="{% url 'exp:study-response-submit-feedback' pk=study.id %}">
                                                    {% csrf_token %}
                                                    <div class="form-group">
                                                        <label class="visually-hidden" for="feedback-edit-{{ feedback.id }}">
                                                            <strong>Edit Feedback</strong>
                                                        </label>
                                                        <textarea id="feedback-edit-{{ feedback.id }}"
                                                                  class="form-control"
                                                                  name="comment"
                                                                  rows="2"
                                                                  cols="50">{{ feedback.comment }}</textarea>
                                                        <input type="hidden" name="feedback_id" value="{{ feedback.id }}" />
                                                        {% bootstrap_button "Update" button_type="submit" button_class="btn btn-warning float-end mt-3" %}
                                                        <footer class="py-2">
                                                            Added by: {{ feedback.researcher.get_full_name }}
                                                        </footer>
                                                    </div>
                                                </form>
                                            {% else %}
                                                <p class="card-text">{{ feedback.comment }}</p>
                                                <footer class="py-2">
                                                    {{ feedback.researcher.get_full_name }}
                                                </footer>
                                            {% endif %}
                                        {% empty %}
                                            <em class="my-2">No feedback</em>
                                        {% endfor %}
                                    </div>
                                {% endfor %}
                            </section>
                        </div>
                    </div>
                    {% if study.show_videos %}
                        <div class="card bg-light my-4">
                            <div class="card-body">
                                <h5 class="card-title">Videos</h5>
                                {% for response in response_data %}
                                    <div class="response-attachments"
                                         id="resp-attachment-{{ forloop.counter }}"
                                         style="display:none">
                                        {% for video in response.videos %}
                                            <div class="row pt-1">
                                                <div class="col-12 col-md-8">{{ video.display_name|wordwrap:45 }}</div>
                                                <div class="col-12 col-md-4">
                                                    <a target="_blank"
                                                       rel="noreferrer noopener"
                                                       href="{% url 'exp:study-response-video-download' pk=study.id video=video.pk %}?mode=view"
                                                       class="btn btn-primary btn-sm"> View </a>
                                                    <a href="{% url 'exp:study-response-video-download' pk=study.id video=video.pk %}?mode=download"
                                                       class="btn btn-primary btn-sm"> Download </a>
                                                </div>
                                            </div>
                                        {% empty %}
                                            <p class="card-text">
                                                <em class="my-2">Expect a delay of a few minutes for videos to be available for download.</em>
                                            </p>
                                        {% endfor %}
                                    </div>
                                {% endfor %}
                            </div>
                        </div>
                    {% endif %}
                </div>
                <div class="col">
                    <form class="download"
                          method="get"
                          action="{% url "exp:study-responses-single-download" pk=study.pk %}">
                        {% csrf_token %}
                        <div class="card bg-light my-4">
                            <div class="card-body">
                                <input type="hidden" name="response_id"/>
                                <h5 class="card-title">
                                    Download response
                                </h5>
                                <p class="card-text">
                                    Include with response download:
                                </p>
                                <div class="two-column-list mb-3">
                                    {% include "studies/_data_options.html" with data_options=data_options %}
                                </div>
                                <p class="card-text">
                                    <label for="data-type-selector">
                                        Data Type
                                    </label>
                                </p>
                                <div class="input-group">
                                    <select class="form-select"
                                            id="data-type-selector"
                                            name="data-type-selector"
                                            aria-label="Select data type">
                                        <option value="json">
                                            JSON
                                        </option>
                                        <option value="csv">
                                            CSV summary
                                        </option>
                                        <option value="framedata">
                                            CSV frame data
                                        </option>
                                    </select>
                                    <span class="input-group-btn">
                                        {% bootstrap_button "Download response" button_type="submit" button_class="btn btn-primary" name="download-individual-data" %}
                                    </span>
                                </div>
                            </div>
                        </div>
                    </form>
                    {% for response in response_data %}
                        <div class="card bg-light my-4 response-summary"
                             id="response-summary-{{ forloop.counter }}"
                             style="display:none">
                            <div class="card-body">
                                <h5 class="card-title">
                                    Response details
                                </h5>
                                <table class="table table-sm table-hover response-details">
                                    <caption class="visually-hidden">Response Details</caption>
                                    <thead>
                                        <tr>
                                            <th>
                                                Name
                                            </th>
                                            <th>
                                                Value
                                            </th>
                                        </tr>
                                    </thead>
                                    <tbody>
                                        {% for pair in response.summary %}
                                            <tr class="{% if pair.name == 'Video privacy level' %} {% if pair.value == 'public' %} list-group-item-success {% elif pair.value == 'scientific' %} list-group-item-warning {% else %} list-group-item-danger {% endif %} {% endif %}">
                                                <td tabindex="0" title="{{ pair.description }}">
                                                    {{ pair.name }}
                                                </td>
                                                <td>
                                                    {{ pair.value }}
                                                </td>
                                            </tr>
                                        {% endfor %}
                                    </tbody>
                                </table>
                            </div>
                        </div>
                    {% endfor %}
                </div>
            </div>
        {% else %}
            <div class="row">
                <em class="my-3 text-center">No responses with confirmed consent.</em>
            </div>
        {% endif %}
    </div>
{% endblock content %}<|MERGE_RESOLUTION|>--- conflicted
+++ resolved
@@ -8,65 +8,10 @@
 {% endblock title %}
 {% block head %}
     {{ block.super }}
-<<<<<<< HEAD
-    <style>
-    tr.preview-row {
-        background: url('{% static "images/preview.svg" %}') repeat transparent;
-    }
-    </style>
-    <script type="application/javascript">
-    $(document).ready(function () {
-        $(".selectable-participant").first().addClass('selected');
-        let currentResponseId = $(".selectable-participant").first().data("response-id");
-        showResponse(1);
-        showFeedbackList(currentResponseId);
-        $('form.download [name=response_id]').val(currentResponseId);
-        showAttachments(1);
-
-        $('.selectable-participant').click(function () {
-            // Shows selected individual's response data
-            var id = $(this)[0].id;
-            var index = extractIdNumber(id);
-            $('.selectable-participant').removeClass('selected');
-            $('#' + id).addClass('selected');
-            showResponse(index);
-            showAttachments(index);
-            var responseId = $(this).data("response-id");
-            $('form.download [name=response_id]').val(responseId);
-            showFeedbackList(responseId);
-        });
-
-        function showAttachments(index) {
-            $('.response-attachments').hide();
-            $('#resp-attachment-' + index).show();
-        }
-
-        function showFeedbackList(responseId) {
-            $('.feedback-list').hide();
-            $('form.feedback [name=response_id]').val(responseId);
-            $(`#feedback-list-for-${responseId}`).show();
-        }
-
-        function extractIdNumber(id) {
-            return id.split('-').slice(-1)[0];
-        }
-
-        function showResponse(index) {
-            // Shows individual response summary
-            $('.response-summary').hide();
-            $('#response-summary-' + index).show();
-        }
-
-    });
-
-    </script>
-    {{ form.media }}
-=======
     <script src="{% static 'js/study-responses.js' %}"
             type="application/javascript"
             defer></script>
     <link rel="stylesheet" href="{% static 'css/study-responses.css' %}"/>
->>>>>>> 403af831
 {% endblock head %}
 {% block content %}
     {% bs_icon "chevron-up" as bs_icon_up %}
