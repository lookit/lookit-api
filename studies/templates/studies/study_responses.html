{% extends "exp/base.html" %}
{% load django_bootstrap5 %}
{% load bootstrap_icons %}
{% load exp_extras %}
{% load web_extras %}
{% load tz %}
{% load static %}
{% block title %}
    Responses | {{ study.name }}
{% endblock title %}
{% block head %}
    {{ block.super }}
    <script src="{% static 'js/table-date-filter.js' %}"
            type="application/javascript"
            defer></script>
    <script src="{% static 'js/study-responses.js' %}"
            type="application/javascript"
            defer></script>
{% endblock head %}
{% block breadcrumb %}
    <nav aria-label="breadcrumb" class="my-2">
        <ol class="breadcrumb">
            <li class="breadcrumb-item">
                <a href="{% url 'exp:study-list' %}">Manage Studies</a>
            </li>
            <li class="breadcrumb-item">
                <a href="{% url 'exp:study' pk=study.id %}">{{ study.name }}</a>
            </li>
            <li class="breadcrumb-item active" aria-current="page">Individual Responses</li>
        </ol>
    </nav>
{% endblock breadcrumb %}
{% block content %}
    {% button_primary_classes as btn_primary_classes %}
    {% button_primary_classes "float-end my-3" as btn_primary_classes_create %}
    {% page_title "Individual Responses" %}
    <div class="row">
        <div class="col">{% include "studies/_response_nav_tabs.html" with active="individual" %}</div>
    </div>
    <div class="row my-4">
        <div class="col">
            <p>
                Data about
                {{ summary_statistics.responses.accepted }}
                {{ summary_statistics.responses.accepted|pluralize:"response is,responses are" }}
                available.
                {{ summary_statistics.responses.pending }}
                additional
                {{ summary_statistics.responses.pending|pluralize:"response,responses" }}
                awaiting consent judgement;
                {{ summary_statistics.responses.rejected }}
                {{ summary_statistics.responses.rejected|pluralize:"consent,consents" }}
                rejected.
            </p>
            <p>
                <a href="{% url 'exp:study-responses-consent-manager' pk=study.pk %}">Go to consent manager</a>
            </p>
        </div>
        <div class="col">
            <div class="card bg-light">
                <div class="card-body">
                    <div>
                        Selected response <span class="short-child-id"></span> (<span class="response-date"></span>).
                    </div>
                    <div>
                        <div class="truncate-parent-feedback">
                            <span class="fw-bold">Parent/guardian feedback:</span>
                            <span class="parent-feedback"></span>
                        </div>
                    </div>
                    <a rel="noopener noreferrer"
                       target="_blank"
                       class="contact-family"
                       href="{% url "exp:study-participant-contact" study.id %}">Send a message to this family (<span class="parent-id"></span>)</a>
                </div>
            </div>
        </div>
    </div>
    {% if response_data %}
        <div class="row my-4">
            <div class="col">
                <div class="card">
                    <div class="card-body table-responsive">
                        <input type="hidden"
                               id="csrftokenurl"
                               name="csrfmiddlewaretoken"
                               value="{{ csrf_token }}"
                               data-update-url="{% url 'exp:study-responses-researcher-update' pk=study.id %}" />
                        <table id="individualResponsesTable" class="table">
                            <caption class="d-none">Study Responses</caption>
                            <thead>
                                <tr>
                                    <th scope="col"></th>
                                    <th scope="col">Child ID</th>
                                    <th scope="col">Response ID</th>
                                    <th scope="col">Date UTC</th>
                                    <th scope="col">Time Elapsed</th>
                                    <th scope="col">
                                        Exit Frame
                                        <br>
                                        Status
                                    </th>
                                    <th scope="col">
                                        Payment
                                        <br>
                                        Status
                                    </th>
                                    <th scope="col">
                                        Session
                                        <br>
                                        Status
                                    </th>
                                    <th scope="col">Star</th>
                                </tr>
                            </thead>
                            <tbody>
                                {% for response in response_data %}
                                    <tr class="selectable-response {% if response.response__is_preview %}preview-row{% endif %}"
                                        id="response-{{ forloop.counter }}"
                                        data-response-id="{{ response.response__id }}"
                                        data-response-uuid="{{ response.response__uuid }}">
                                        <td>
                                            {% if response.response__is_preview %}P{% endif %}
                                        </td>
                                        <td>{{ response.child_id_slug }}</td>
                                        <td>{{ response.response__id }}</td>
                                        <td>
                                            <!-- This turns off the converstion from UTC to the project TIME_ZONE (America/NY). -->
                                            {% localtime off %}
                                                {{ response.response__date_created|date:"n/j/Y g:i A"|default:"N/A" }}
                                            {% endlocaltime %}
                                        </td>
                                        <td>{{ response.response__date_created|timesince }}</td>
                                        <td>
                                            {% if response.response__completed %}
                                                Complete
                                            {% else %}
                                                Incomplete
                                            {% endif %}
                                        </td>
                                        <td>
                                            <select name="payment-status"
                                                    id="payment-status-{{ forloop.counter }}"
                                                    class="researcher-editable form-select"
                                                    autocomplete="off"
                                                    aria-label="Set optional payment status for this response">
                                                {% for pstatus in payment_status_options %}
                                                    <option value="{{ pstatus.0 }}"
                                                            {% if response.response__researcher_payment_status == pstatus.1 %}selected{% endif %}>
                                                        {{ pstatus.1 }}
                                                    </option>
                                                {% endfor %}
                                            </select>
                                        </td>
                                        <td>
<<<<<<< HEAD
                                            <select name="session-status"
                                                    id="session-status-{{ forloop.counter }}"
                                                    class="researcher-editable"
=======
                                            <select name="response-status"
                                                    id="response-status-{{ forloop.counter }}"
                                                    class="researcher-editable form-select"
>>>>>>> d6cd0600
                                                    autocomplete="off"
                                                    aria-label="Set optional session status for this response">
                                                {% for sstatus in session_status_options %}
                                                    <option value="{{ sstatus.0 }}"
                                                            {% if response.response__researcher_session_status == sstatus.1 %}selected{% endif %}>
                                                        {{ sstatus.1 }}
                                                    </option>
                                                {% endfor %}
                                            </select>
                                        </td>
                                        <td>
                                            <input type="checkbox"
                                                   name="star"
                                                   id="star-checkbox-{{ forloop.counter }}"
                                                   class="researcher-editable input-checkbox-hidden star-checkbox"
                                                   aria-label="Toggle optional Star selection for this response" />
                                            <label for="star-checkbox-{{ forloop.counter }}">
                                                {% if response.response__researcher_star %}
                                                    {% bs_icon "star" extra_classes="icon-star icon-hidden" size='1.5em' %}{% bs_icon "star-fill" extra_classes="icon-star icon-star-filled" size='1.5em' %}
                                                {% else %}
                                                    {% bs_icon "star" extra_classes="icon-star" size='1.5em' %}{% bs_icon "star-fill" extra_classes="icon-star icon-star-filled icon-hidden" size='1.5em' %}
                                                {% endif %}
                                            </label>
                                        </td>
                                    </tr>
                                {% endfor %}
                            </tbody>
                            <tfoot>
                                <tr>
                                    <th scope="col"></th>
                                    <th scope="col">
                                        <input type="text" class="form-control" placeholder="Filter Child ID" />
                                    </th>
                                    <th scope="col">
                                        <input type="text" class="form-control" placeholder="Filter Response ID" />
                                    </th>
                                    <th scope="col">
                                        <input type="text"
                                               id="dateRangeFilter"
                                               class="form-control"
                                               name="daterange" />
                                    </th>
                                    <th scope="col">
                                        <input type="text"
                                               class="form-control"
                                               placeholder="Filter Exit Frame Status" />
                                    </th>
                                    <th scope="col">
                                        <input type="text" class="form-control" placeholder="Filter Payment Status" />
                                    </th>
                                    <th scope="col">
                                        <input type="text" class="form-control" placeholder="Filter Session Status" />
                                    </th>
                                    <th scope="col">
                                        <input type="text" class="form-control" placeholder="Filter Star" />
                                    </th>
                                </tr>
                            </tfoot>
                        </table>
                        {% if can_view_regular_responses and not can_view_preview_responses %}
                            <p class="text-center">
                                <em>Based on your permissions, no preview responses are shown.</em>
                            </p>
                        {% endif %}
                        {% if not can_view_regular_responses and can_view_preview_responses %}
                            <p class="text-center">
                                <em>Based on your permissions, only preview responses are shown.</em>
                            </p>
                        {% endif %}
                        {% if not can_view_regular_responses and not can_view_preview_responses %}
                            <p class="text-center">
                                <em>You do not have permission to view responses.</em>
                            </p>
                        {% endif %}
                    </div>
                </div>
            </div>
        </div>
        <div class="row my-4">
            <div class="col">
                {% if study.show_videos %}
                    <div class="card bg-light my-4">
                        <div class="card-body">
                            <h5 class="card-title">Download videos</h5>
                            <p class="card-text fst-italic text-muted mt-2">
                                <em class="my-2">Video recordings usually become available for download after a few minutes, but may take as long as 24 hours to appear.
                                    <br>
                                    <br>
                                Note: In rare cases, video uploads can be damaged or lost, e.g. because the participant left the study early, there was an internet connection problem, etc. We automatically attempt to restore any incomplete video files that reach the servers. If video files do not appear here after 24 hours, they unfortunately can't be recovered.</em>
                            </p>
                            {% for response in response_data %}
                                <div class="response-attachments"
                                     id="resp-attachment-{{ forloop.counter }}"
                                     style="display:none">
                                    {% for video in response.videos %}
                                        <div class="row pt-1">
                                            <div class="col-12 col-md-8">{{ video.display_name|wordwrap:45 }}</div>
                                            <div class="col-12 col-md-4">
                                                <a target="_blank"
                                                   rel="noreferrer noopener"
                                                   href="{% url 'exp:study-response-video-download' pk=study.id video=video.pk %}?mode=view"
                                                   class="{% button_primary_classes %} btn-sm">View</a>
                                                <a href="{% url 'exp:study-response-video-download' pk=study.id video=video.pk %}?mode=download"
                                                   class="{% button_primary_classes %} btn-sm">Download</a>
                                            </div>
                                        </div>
                                    {% endfor %}
                                </div>
                            {% endfor %}
                        </div>
                    </div>
                {% endif %}
                <form class="download"
                      method="get"
                      action="{% url 'exp:study-responses-single-download' pk=study.pk %}">
                    {% csrf_token %}
                    <div class="card bg-light my-4">
                        <div class="card-body">
                            <input type="hidden" name="response_id" />
                            <h5 class="card-title">Download response</h5>
                            <p class="card-text">Include with response download:</p>
                            <div class="two-column-list mb-3">{% include "studies/_data_options.html" with data_options=data_options %}</div>
                            <p class="card-text">
                                <label for="data-type-selector">Data Type</label>
                            </p>
                            <div class="input-group">
                                <select class="form-select"
                                        id="data-type-selector"
                                        name="data-type-selector"
                                        aria-label="Select data type">
                                    <option value="json">JSON</option>
                                    <option value="csv">CSV summary</option>
                                    <option value="framedata">CSV frame data</option>
                                </select>
                                <span class="input-group-btn">
                                    {% bootstrap_button "Download response" button_type="submit" button_class=btn_primary_classes name="download-individual-data" %}
                                </span>
                            </div>
                        </div>
                    </div>
                </form>
                <div class="card bg-light my-4">
                    <div class="card-body">
                        {% if can_edit_feedback %}
                            <form class="feedback"
                                  method="post"
                                  action="{% url 'exp:study-response-submit-feedback' pk=study.id %}">
                                {% csrf_token %}
                                <h5 class="card-title">Give new feedback</h5>
                                <section class="form-group">
                                    <label class="visually-hidden" for="response-feedback">Response feedback:</label>
                                    <textarea id="response-feedback"
                                              class="form-control"
                                              name="comment"
                                              placeholder="Give feedback directly to the family/child here. This feedback will appear alongside the other session information in the family's study history."
                                              rows="4"
                                              cols="50"></textarea>
                                    <input type="hidden" name="response_id" />
                                    {% bootstrap_button "Create" button_type="submit" button_class=btn_primary_classes_create %}
                                    <br />
                                </section>
                            </form>
                        {% endif %}
                        <section class="my-3">
                            <h5 class="card-title">Existing feedback</h5>
                            {% for response in response_list %}
                                <div id="feedback-list-for-{{ response.id }}" class="feedback-list">
                                    {% for feedback in response.feedback.all %}
                                        {% if can_edit_feedback %}
                                            <form method="post"
                                                  class="small"
                                                  action="{% url 'exp:study-response-submit-feedback' pk=study.id %}">
                                                {% csrf_token %}
                                                <div class="form-group">
                                                    <label class="visually-hidden" for="feedback-edit-{{ feedback.id }}">
                                                        <strong>Edit Feedback</strong>
                                                    </label>
                                                    <textarea id="feedback-edit-{{ feedback.id }}"
                                                              class="form-control"
                                                              name="comment"
                                                              rows="2"
                                                              cols="50">{{ feedback.comment }}</textarea>
                                                    <input type="hidden" name="feedback_id" value="{{ feedback.id }}" />
                                                    {% bootstrap_button "Update" button_type="submit" button_class="btn btn-warning float-end mt-3" %}
                                                    <footer class="py-2">
                                                        Added by: {{ feedback.researcher.get_full_name }}
                                                    </footer>
                                                </div>
                                            </form>
                                        {% else %}
                                            <p class="card-text">{{ feedback.comment }}</p>
                                            <footer class="py-2">
                                                {{ feedback.researcher.get_full_name }}
                                            </footer>
                                        {% endif %}
                                    {% empty %}
                                        <div class="empty-text">No feedback</div>
                                    {% endfor %}
                                </div>
                            {% endfor %}
                        </section>
                    </div>
                </div>
            </div>
            <div class="col">
                {% for response in response_data %}
                    <div class="card bg-light my-4 response-summary"
                         id="response-summary-{{ forloop.counter }}"
                         style="display:none">
                        <div class="card-body">
                            <h5 class="card-title">Response details</h5>
                            <table class="table table-sm table-hover response-details">
                                <caption class="visually-hidden">Response Details</caption>
                                <thead>
                                    <tr>
                                        <th>Name</th>
                                        <th>Value</th>
                                    </tr>
                                </thead>
                                <tbody>
                                    {% for pair in response.summary %}
                                        <tr class="{% if pair.name == 'Video privacy level' %} {% if pair.value == 'public' %} list-group-item-success {% elif pair.value == 'scientific' %} list-group-item-warning {% else %} list-group-item-danger {% endif %} {% endif %}">
                                            <td tabindex="0" title="{{ pair.description }}">{{ pair.name }}</td>
                                        <td>{{ pair.value }}{% if pair.name == 'Date created' %} UTC{% endif %}</td>
                                        </tr>
                                    {% endfor %}
                                </tbody>
                            </table>
                        </div>
                    </div>
                {% endfor %}
            </div>
        </div>
    {% else %}
        <div class="empty-text">No responses with confirmed consent.</div>
    {% endif %}
{% endblock content %}<|MERGE_RESOLUTION|>--- conflicted
+++ resolved
@@ -153,15 +153,9 @@
                                             </select>
                                         </td>
                                         <td>
-<<<<<<< HEAD
                                             <select name="session-status"
                                                     id="session-status-{{ forloop.counter }}"
-                                                    class="researcher-editable"
-=======
-                                            <select name="response-status"
-                                                    id="response-status-{{ forloop.counter }}"
                                                     class="researcher-editable form-select"
->>>>>>> d6cd0600
                                                     autocomplete="off"
                                                     aria-label="Set optional session status for this response">
                                                 {% for sstatus in session_status_options %}
