$(".selectable-response").first().addClass('selected');
let currentResponseId = $(".selectable-response").first().data("response-id");
showResponse(1);
updateInfoBox(1)
showFeedbackList(currentResponseId);
$('form.download [name=response_id]').val(currentResponseId);
showAttachments(1);

$('.selectable-response').click(function () {
    // Shows selected individual's response data
    const id = $(this)[0].id;
    const index = extractIdNumber(id);
    $('.selectable-response').removeClass('selected');
    $('#' + id).addClass('selected');
    showResponse(index);
    updateInfoBox(index);
    showAttachments(index);
    const responseId = $(this).data("response-id");
    $('form.download [name=response_id]').val(responseId);
    showFeedbackList(responseId);
});

function showAttachments(index) {
    $('.response-attachments').hide();
    $('#resp-attachment-' + index).show();
}

function showFeedbackList(responseId) {
    $('.feedback-list').hide();
    $('form.feedback [name=response_id]').val(responseId);
    $(`#feedback-list-for-${responseId}`).show();
}

function extractIdNumber(id) {
    return id.split('-').slice(-1)[0];
}

function showResponse(index) {
    // Shows individual response summary
    $('.response-summary').hide();
    $('#response-summary-' + index).show();
}

function showHideColumns() {
    // Elements containing links 
    const show_hide_columns = [{ col: 4, name: "Date" }, { col: 5, name: "Time Elapsed" }]
    const hide_show_elements = show_hide_columns.map(el => {
        return `<a href class="toggle-vis" data-column="${el.col}">${el.name}</a>`
    })
    document.querySelector('.show-hide-cols').innerHTML = `<div class="text-center py-sm-2">Show/Hide: ${hide_show_elements.join(" | ")}</div>`

    // Click event listener on the above links
    document.querySelectorAll('a.toggle-vis').forEach(el => {
        el.addEventListener('click', e => {
            e.preventDefault();
            const columnIdx = e.target.dataset.column;
            const column = resp_table.column(columnIdx);
            column.visible(!column.visible());
        });
    })

}

// Datatable init/config for responses table
const resp_table = $("#individualResponsesTable").DataTable({
    order: [[3, 'desc']], // Sort on "Date" column
    columnDefs: [
<<<<<<< HEAD
        { className: "column-text-search", targets: [1,2,4] }, // add class to text search columns
        { type: "date", orderData: 3, targets: [3,4] } // set type for "Date" column and sort "Time Elapsed" by "Date" column's data.
=======
        // add class to text search columns
        { className: "column-text-search", targets: [1, 2, 3] },
        // For "Date" column, set type and don't wrap "Date" column. For "Time Elapsed" column, sort by "Date" column's data.
        { className: "dt-nowrap", type: "date", orderData: 4, targets: [4, 5] },
>>>>>>> d3888a11
    ],
    autoWidth: false, // prevents hide/show cols from growing table
    dom: "<'row'<'col-sm-12 col-md-4'l><'show-hide-cols col-sm-12 col-md-4'><'col-sm-12 col-md-4'f>><'row dt-row'<'col-sm-12'tr>><'row'<'col-sm-12 col-md-5'i><'col-sm-12 col-md-7'p>>",
    initComplete: function () {
        // Apply the text search to any column with the class "column-text-search"
        this.api()
            .columns(".column-text-search")
            .every(function () {
                let column = this;
                // Select input element for this column and apply search
                $('input', this.footer()).on('keyup change', function () {
                    if (column.search() !== this.value) {
                        column
                            .search(this.value)
                            .draw();
                    }
                });
            });
        showHideColumns();
    },
});

// Date Range UI and filter for "Date" column
setupDataTableDates("individualResponsesTable", 3, "dateRangeFilter");

// Toggle the filled/unfilled star image visibility on input checkbox state change
$('.star-checkbox').change(function () {
    $(this).labels().children('.icon-star').toggleClass('icon-hidden');
});

function updateInfoBox(index) {
    // Select table rows of response details table.
    const rows = document
        .querySelector(`#response-summary-${index}`)
        .querySelectorAll('table tbody tr');

    // construct parent ID
    const parentName = rows[13].children[1].textContent
        .toLowerCase()
        .split(" ")
        .map(el => ([...el]
            .filter(v => /[a-z\-]/.test(v)))
            .join(""))
        .join("-");
    const parentId = `${rows[12].children[1].textContent}-${parentName || "anonymous"}`;
    const parentUUID = rows[11].children[1].textContent

    // Recipient ID for sending message URL
    const url = new URL(document.querySelector('.contact-family').href);
    url.searchParams.set("recipient", parentUUID);

    // Short ID for child
    document.querySelector('.short-child-id').textContent =
        rows[15].children[1].textContent;

    // Create date for response with formatted date
    document.querySelector('.response-date').textContent = moment(
        rows[2].children[1].textContent
    ).format('M/D/YYYY h:m A');

    // Parent Feedback
    document.querySelector('.parent-feedback').textContent =
        rows[6].children[1].textContent;

    // Send message to family URL
    document.querySelector('.parent-id').textContent = parentId;
    document.querySelector('.contact-family').href = url.toString();
}<|MERGE_RESOLUTION|>--- conflicted
+++ resolved
@@ -43,7 +43,7 @@
 
 function showHideColumns() {
     // Elements containing links 
-    const show_hide_columns = [{ col: 4, name: "Date" }, { col: 5, name: "Time Elapsed" }]
+    const show_hide_columns = [{ col: 3, name: "Date" }, { col: 4, name: "Time Elapsed" }]
     const hide_show_elements = show_hide_columns.map(el => {
         return `<a href class="toggle-vis" data-column="${el.col}">${el.name}</a>`
     })
@@ -65,15 +65,8 @@
 const resp_table = $("#individualResponsesTable").DataTable({
     order: [[3, 'desc']], // Sort on "Date" column
     columnDefs: [
-<<<<<<< HEAD
         { className: "column-text-search", targets: [1,2,4] }, // add class to text search columns
         { type: "date", orderData: 3, targets: [3,4] } // set type for "Date" column and sort "Time Elapsed" by "Date" column's data.
-=======
-        // add class to text search columns
-        { className: "column-text-search", targets: [1, 2, 3] },
-        // For "Date" column, set type and don't wrap "Date" column. For "Time Elapsed" column, sort by "Date" column's data.
-        { className: "dt-nowrap", type: "date", orderData: 4, targets: [4, 5] },
->>>>>>> d3888a11
     ],
     autoWidth: false, // prevents hide/show cols from growing table
     dom: "<'row'<'col-sm-12 col-md-4'l><'show-hide-cols col-sm-12 col-md-4'><'col-sm-12 col-md-4'f>><'row dt-row'<'col-sm-12'tr>><'row'<'col-sm-12 col-md-5'i><'col-sm-12 col-md-7'p>>",
