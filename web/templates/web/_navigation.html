--- conflicted
+++ resolved
@@ -1,7 +1,6 @@
 {% load i18n %}
 {% load web_extras %}
 {% trans "Logout" as logout %}
-<<<<<<< HEAD
 {% trans "Experimenter" as experimenter %}
 <header class="row" id="navbar-row">
     <nav class="navbar navbar-expand-md bg-light text-dark">
@@ -18,44 +17,24 @@
                     <span class="navbar-toggler-icon"></span>
                 </button>
             </div>
-            <div class="navbar-nav nav-pills navbar-collapse collapse w-100 order-1 collapse1 mx-auto justify-content-center">
-                {% nav_link request 'web:studies-list' 'Studies' %}
-                {% nav_link request 'web:faq' 'FAQ' %}
-                {% nav_link request 'web:scientists' 'The Scientists' %}
-                {% nav_link request 'web:resources' 'Resources' %}
-            </div>
-            <div class="navbar-nav nav-pills navbar-collapse collapse w-100 order-2 collapse1 ms-auto justify-content-end">
-                {% if user.is_authenticated %}
-                    {% nav_link request 'accounts:manage-account' 'My Account' %}
-                    {% nav_link request 'web:studies-history' 'My Past Studies' %}
-                    {% nav_link request 'logout' logout %}
-                {% else %}
-                    {% nav_signup request 'Sign up' True %}
-                    {% nav_login request 'Login' True %}
-                {% endif %}
-            </div>
+            {% block nav_links %}
+                <div class="navbar-nav nav-pills navbar-collapse collapse w-100 order-1 collapse1 mx-auto justify-content-center">
+                    {% nav_link request 'web:studies-list' 'Studies' %}
+                    {% nav_link request 'web:faq' 'FAQ' %}
+                    {% nav_link request 'web:scientists' 'The Scientists' %}
+                    {% nav_link request 'web:resources' 'Resources' %}
+                </div>
+                <div class="navbar-nav nav-pills navbar-collapse collapse w-100 order-2 collapse1 ms-auto justify-content-end">
+                    {% if user.is_authenticated %}
+                        {% nav_link request 'accounts:manage-account' 'My Account' %}
+                        {% nav_link request 'web:studies-history' 'My Past Studies' %}
+                        {% nav_link request 'logout' logout %}
+                    {% else %}
+                        {% nav_signup request 'Sign up' True %}
+                        {% nav_login request 'Login' True %}
+                    {% endif %}
+                </div>
+            {% endblock nav_links %}
         </div>
-=======
-<header class="row">
-    <nav class="nav">
-        {% nav_link request 'web:home' 'Home' %}
-        {% if user.is_researcher %}
-            <a class="nav-link" href="{% url 'exp:study-list' %}">{% trans "Experimenter" %}</a>
-        {% endif %}
-        {% block nav_links %}
-            {% nav_link request 'web:studies-list' 'Studies' %}
-            {% nav_link request 'web:faq' 'FAQ' %}
-            {% nav_link request 'web:scientists' 'The Scientists' %}
-            {% nav_link request 'web:resources' 'Resources' %}
-            {% if user.is_authenticated %}
-                {% nav_link request 'accounts:manage-account' 'My Account' %}
-                {% nav_link request 'web:studies-history' 'My Past Studies' %}
-                {% nav_link request 'logout' logout %}
-            {% else %}
-                {% nav_signup request %}
-                {% nav_login request %}
-            {% endif %}
-        {% endblock nav_links %}
->>>>>>> 1b12d494
     </nav>
 </header>