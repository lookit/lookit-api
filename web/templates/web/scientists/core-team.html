--- conflicted
+++ resolved
@@ -6,57 +6,9 @@
 {% static 'images/laura-schulz.jpeg' as laura_img %}
 {% static 'images/mark-sheskin.jpg' as mark_img %}
 <div class="row">
-<<<<<<< HEAD
-    {% staff_profile "Becky Gilbert" becky_img "Becky is a software engineer for Lookit. She loves helping researchers build experiments, and working on state-of-the-art methods for online data collection." %}
-    {% staff_profile "CJ Green" cj_img "CJ is Lookit's lead software infrastructure engineer, working on planning and adding features for both participants and researchers." %}
-    {% staff_profile "Melissa Kline Struhl" melissa_img "Melissa is the director of Lookit and a research scientist in the MIT Early Childhood Cognition Lab. She loves it when the data surprises her, and loves talking to researchers and families about how to make Lookit better." %}
+    {% staff_profile "Becky Gilbert" becky_img "Becky is a software engineer for Children Helping Science. She loves helping researchers build experiments, and working on state-of-the-art methods for online data collection." %}
+    {% staff_profile "CJ Green" cj_img "CJ is Children Helping Science's lead software infrastructure engineer, working on planning and adding features for both participants and researchers." %}
+    {% staff_profile "Melissa Kline Struhl" melissa_img "Melissa is the director of Children Helping Science and a research scientist in the MIT Early Childhood Cognition Lab. She loves it when the data surprises her, and loves talking to researchers and families about how to make Children Helping Science better." %}
     {% staff_profile "Laura Schulz" laura_img "Laura is the PI of the Early Childhood Cognition Lab. She conducts research about how children arrive at a common-sense understanding of the physical and social world through exploration and instruction." %}
-    {% staff_profile "Mark Sheskin" mark_img "Mark organizes the Lookit Working Groups, which are groups of researchers working to improve Lookit in a variety of ways." %}
-=======
-    <div class="col-3">
-        <img class="img-fluid mx-auto d-block rounded-circle shadow mb-3"
-             alt="Becky Gilbert"
-             src="{% static 'images/becky.jpg' %}"/>
-        <h3 class="text-center">Becky Gilbert</h3>
-        <p>
-            Becky is a software engineer for Children Helping Science. She loves helping researchers build experiments, and working on state-of-the-art methods for online data collection.
-        </p>
-    </div>
-    <div class="col-3">
-        <img class="img-fluid mx-auto d-block rounded-circle shadow mb-3"
-             alt="CJ Green"
-             src="{% static 'images/cj-green.jpeg' %}"/>
-        <h3 class="text-center">CJ Green</h3>
-        <p>
-            CJ is Children Helping Science's lead software infrastructure engineer, working on planning and adding features for both participants and researchers.
-        </p>
-    </div>
-    <div class="col-3">
-        <img class="img-fluid mx-auto d-block rounded-circle shadow mb-3"
-             alt="Melissa Kline Struhl"
-             src="{% static 'images/melissa-kline-struhl.png' %}"/>
-        <h3 class="text-center">Melissa Kline Struhl</h3>
-        <p>
-            Melissa is the director of Children Helping Science and a research scientist in the MIT Early Childhood Cognition Lab. She loves it when the data surprises her, and loves talking to researchers and families about how to make Children Helping Science better.
-        </p>
-    </div>
-    <div class="col-3">
-        <img class="img-fluid mx-auto d-block rounded-circle shadow mb-3"
-             alt="Laura Schulz"
-             src="https://lookitcontents.s3.amazonaws.com/website/laura.jpg"/>
-        <h3 class="text-center">Laura Schulz</h3>
-        <p>
-            Laura is the PI of the Early Childhood Cognition Lab. She conducts research about how children arrive at a common-sense understanding of the physical and social world through exploration and instruction.
-        </p>
-    </div>
-    <div class="col-3">
-        <img class="img-fluid mx-auto d-block rounded-circle shadow mb-3"
-             alt="Mark Sheskin"
-             src="https://lookitcontents.s3.amazonaws.com/website/mark.jpg"/>
-        <h3 class="text-center">Mark Sheskin</h3>
-        <p>
-            Mark Sheskin is the co-director of the Project GARDEN Team. Dr. Sheskin is an associate professor of psychology at Minerva University.
-        </p>
-    </div>
->>>>>>> e573a0de
+    {% staff_profile "Mark Sheskin" mark_img "Mark Sheskin is the co-director of the Project GARDEN Team. Dr. Sheskin is an associate professor of psychology at Minerva University." %}
 </div>