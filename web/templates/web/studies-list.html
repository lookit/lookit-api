{% extends "web/base.html" %}
{% load django_bootstrap5 %}
{% load i18n %}
{% load web_extras %}
{% load static %}
{% block title %}
    {% trans "Studies" %}
{% endblock title %}
{% block head %}
    <script src="{% static "js/studies-list.js"%}" defer></script>
{% endblock head %}
{% block content %}
    <form action method="post" class="study-list row g-2">
        {% csrf_token %}
        {{ form.study_list_tabs }}
        <div class="col-auto">{% bootstrap_field form.child show_label=False %}</div>
        <div class="col-auto">{% bootstrap_field form.study_location show_label=False %}</div>
        <div class="col-auto p-2">{% bootstrap_field form.hide_studies_we_have_done %}</div>
        {% if user.is_anonymous %}<div class="col-auto pt-2">Log in to find studies just right for your child!</div>{% endif %}
        <div class="col-auto">{% bootstrap_field form.search show_label=False %}</div>
        <div class="col-auto">
            {% trans "Clear" as clear_button_text %}
            {% bootstrap_button clear_button_text button_type="reset" %}
        </div>
    </form>
    <ul class="nav nav-tabs">
        {% for tab in form.study_list_tabs %}
            <li role="study_list_tabs"
                data-value="{{ tab.data.value }}"
                class="nav-item">
                <a class="nav-link" href="#">{{ tab.data.label }}</a>
            </li>
        {% endfor %}
    </ul>
    <div class="row active-tab-text">
        <p>
            {% studies_tab_text form.study_list_tabs as tab_text %}
            {{ tab_text|linebreaks }}
        </p>
    </div>
    <div class="d-flex flex-wrap">
        {% for study in object_list %}
            <a class="text-decoration-none link-dark w-25 p-2"
               href="{% url 'web:study-detail' uuid=study.uuid %}">
                <img src="{{ study.image.url }}"
                     class="img-fluid mx-auto d-block"
                     alt="{{ study.name }}"/>
                <p>
                    {{ study.name }}
                </p>
                <p>
                    {{ study.preview_summary }}
                </p>
                <p>
                    Learn More →
                </p>
            </a>
        {% empty %}
            <p class="mx-auto d-block">
                <em>{% trans "No studies found." %}</em>
            </p>
        {% endfor %}
    </div>
    <div class="row">
        <p>
            {% trans 'Looking for more ways to contribute to research from home? Check out' %}
            <a href="https://childrenhelpingscience.com/"
               target="_blank"
               rel="noreferrer noopener">
                {% trans 'Children Helping Science' %}
            </a>
            {% trans 'for even more studies!' %}
        </p>
    </div>
<<<<<<< HEAD
{% endblock content %}
=======
{% endblock content %}
{% block footer %}
    {% include 'web/_footer.html' %}
{% endblock footer %}
>>>>>>> 1b12d494
<|MERGE_RESOLUTION|>--- conflicted
+++ resolved
@@ -72,11 +72,7 @@
             {% trans 'for even more studies!' %}
         </p>
     </div>
-<<<<<<< HEAD
-{% endblock content %}
-=======
 {% endblock content %}
 {% block footer %}
     {% include 'web/_footer.html' %}
-{% endblock footer %}
->>>>>>> 1b12d494
+{% endblock footer %}