import textwrap
from typing import Text

from django import template
from django.urls.base import reverse
from django.utils.safestring import mark_safe
from django.utils.translation import gettext as _

from accounts.forms import StudyListSearchForm
from accounts.queries import get_child_eligibility
from project.settings import GOOGLE_TAG_MANAGER_ID

register = template.Library()


def format(text: Text) -> Text:
    if GOOGLE_TAG_MANAGER_ID:
        return mark_safe(textwrap.dedent(text))
    else:
        return ""


def active_nav(request, url) -> bool:
    """Determine is this button is the active button in the navigation bar.

    Args:
        request (Request): Request object from template
        url (Text): String url for the current view

    Returns:
        boolean: returns true if this path is active
    """
    return request.path == url


def nav_next(request, url, text, button):
    """Create form that will submit the current page as the "next" query arg.

    Args:
        request (Request): Request object submitted from template
        url (Text): Target URL
        text (Text): String to be displayed is button
        button (bool): Is this to be styled as a button or as a link

    Returns:
        SafeText: Returns html form used to capture current view and submit it as the "next" query arg
    """
    active = active_nav(request, url)

    if button:
        css_class = "btn btn-light link-secondary border-secondary text-center"
    elif active:
        css_class = "btn active btn-light link-secondary text-center"
    else:
        css_class = "nav-link navbar-link link-secondary border-0 text-center"

    form = f"""<form action="{url}" method="get">
    <button class="{css_class}" type="submit" value="login">{_(text)}</button>
    <input type="hidden" name="next" value="{request.path}" />
    </form>"""

    if not button:
        form = f"""<li>{form}</li>"""

    return mark_safe(form)


@register.simple_tag
def child_is_valid_for_study_criteria_expression(child, study):
    return get_child_eligibility(child, study.criteria_expression)


@register.simple_tag
def google_tag_manager() -> Text:
    return format(
        f"""
    <!-- Google tag (gtag.js) - Google Analytics -->
    <script async src="https://www.googletagmanager.com/gtag/js?id={GOOGLE_TAG_MANAGER_ID}"></script>
    <script>
        window.dataLayer = window.dataLayer || [];
        function gtag(){{dataLayer.push(arguments);}}
        gtag('js', new Date());
        gtag('config', '{GOOGLE_TAG_MANAGER_ID}');
    </script>
    """
    )


@register.simple_tag
def nav_link(request, url_name, text, html_classes=None, queryString=None):
    """General navigation bar item

    Args:
        request (Request): Reqeust submitted from template
        url_name (Text): Name of url to be looked up by reverse
        text (Text): Text to be displayed in item

    Returns:
        SafeText: HTML of navigation item
    """
    if html_classes is None:
        html_classes = [
            "nav-link",
            "navbar-link",
            "link-secondary",
            "text-center",
            "px-3",
        ]
    url = reverse(url_name)
    aria_current = ""
    if active_nav(request, url):
        html_classes.extend(["active", "btn-secondary"])
        aria_current = ' aria-current="page"'
    if queryString:
        url = url + queryString

    return mark_safe(
        f'<a class="{" ".join(html_classes)}"{aria_current} href="{url}">{_(text)}</a>'
    )


@register.simple_tag
def dropdown_item(request, url_name, text):
    return nav_link(request, url_name, text, ["dropdown-item"])


@register.simple_tag
def nav_login(request, text="Login", button=False):
    """Navigation login button

    Args:
        request (Request): Request object submitted by template
        text (str, optional): Text to be shown in button. Defaults to "Login".
        button (bool, optional): Is this to be styled as a button or as a link. Defaults to False.

    Returns:
        SafeText: HTML form
    """
    url = reverse("login")
    return nav_next(request, url, text, button)


@register.simple_tag
def nav_signup(request, text="Sign up", button=False):
    """Navigation sign up button

    Args:
        request (Request): Request object submitted by template
        text (str, optional): Text to be shown in button. Defaults to "Login".
        button (bool, optional): Is this to be styled as a button or as a link. Defaults to False.

    Returns:
        SafeText: HTML form
    """
    url = reverse("web:participant-signup")
    return nav_next(request, url, text, button)


@register.simple_tag
def studies_tab_text(tabs):
    for tab in tabs:
        if tab.data["selected"]:
            value = tab.data["value"]
            if value == StudyListSearchForm.Tabs.all_studies.value[0]:
                return _(
                    "Lookit is growing! We are now showing links to outside studies along with those happening here on Lookit. Use the tabs above to see activities you can do right now, or scheduled activities you can sign up for.\n\nPlease note you'll need a laptop or desktop computer (not a mobile device) running Chrome or Firefox to participate, unless a specific study says otherwise."
                )
            elif value == StudyListSearchForm.Tabs.synchronous_studies.value[0]:
                return _(
                    'You and your child can participate in these studies right now by choosing a study and then clicking "Participate." Please note you\'ll need a laptop or desktop computer (not a mobile device) running Chrome or Firefox to participate, unless a specific study says otherwise.'
                )
            elif value == StudyListSearchForm.Tabs.asynchronous_studies.value[0]:
                return _(
                    'You and your child can participate in these studies by scheduling a time to meet with a researcher (usually over video conferencing). Choose a study and then click "Participate" to sign up for a study session in the future.'
                )


@register.filter(name="studies_tab_selected")
def studies_tab_selected(value):
    for tab in value:
        if tab.data["selected"]:
            return tab.data["value"]


@register.simple_tag
def set_variable(val=None):
    """Tag for defining a string variable.

    Args:
        val (str): string value that needs to be assigned to a variable.

    Returns:
        String to be held in a variable.
    """
    return val


@register.simple_tag
def study_info_table_heading_classes():
    return "col-sm-12 col-md-4 py-2 align-top"


@register.simple_tag
def study_info_table_content_classes():
    return "col-sm-12 col-md-8 py-2 ps-2 align-top"


@register.simple_tag
def button_primary_classes(extra_classes=None):
    classes = ["btn", "btn-primary"]
    if extra_classes:
        classes.extend([extra_classes])

    return " ".join(classes)


@register.simple_tag
def button_secondary_classes(extra_classes=None):
    classes = ["btn", "btn-light", "link-secondary", "border-secondary"]
    if extra_classes:
        classes.extend([extra_classes])

    return " ".join(classes)


<<<<<<< HEAD
@register.simple_tag
def subheading_classes():
    return "border-bottom pb-2 pt-4 mb-4 mx-4"


@register.simple_tag
def page_title(title, btn=None):
    if btn:
        html = f"""<div class="d-flex flex-row bd-highlight mb-4 align-items-center">
        <h1 class="me-auto">{title}</h1>
        <div>{btn}</div>
        </div>"""
    else:
        html = f'<h1 class="mt-5 mb-2 text-center">{title}</h1>'
    return mark_safe(html)
=======
@register.tag(name="breadcrumb")
def breadcrumb(parser, token):
    nodelist = parser.parse(("endbreadcrumb",))
    parser.delete_first_token()
    return BreadcrumbNode(nodelist)


class BreadcrumbNode(template.Node):
    def __init__(self, nodelist):
        self.nodelist = nodelist

    def pairwise(self, iterable):
        "s -> (s0, s1), (s2, s3), (s4, s5), ..."
        a = iter(iterable)
        return zip(a, a)

    def render(self, context):
        if not self.nodelist:
            return ""

        # remove empty nodes
        for node in self.nodelist:
            if not node.render(context).strip():
                self.nodelist.remove(node)

        # get last node from list
        last_node = self.nodelist.pop()

        result = [
            '<nav aria-label="breadcrumb" class="my-2">',
            '<ol class="breadcrumb">',
        ]

        for a, b in self.pairwise(self.nodelist):
            result.append('<li class="breadcrumb-item">')
            result.append(f'<a href="{a.render(context)}">{b.render(context)}</a>')
            result.append("</li>")

        result.append(
            f'<li class="breadcrumb-item active" aria-current="page">{last_node.render(context)}</li>'
        )
        result.append("</ol></nav>")
        return "".join(result)
>>>>>>> fec9a527
<|MERGE_RESOLUTION|>--- conflicted
+++ resolved
@@ -223,7 +223,6 @@
     return " ".join(classes)
 
 
-<<<<<<< HEAD
 @register.simple_tag
 def subheading_classes():
     return "border-bottom pb-2 pt-4 mb-4 mx-4"
@@ -239,7 +238,8 @@
     else:
         html = f'<h1 class="mt-5 mb-2 text-center">{title}</h1>'
     return mark_safe(html)
-=======
+
+
 @register.tag(name="breadcrumb")
 def breadcrumb(parser, token):
     nodelist = parser.parse(("endbreadcrumb",))
@@ -282,5 +282,4 @@
             f'<li class="breadcrumb-item active" aria-current="page">{last_node.render(context)}</li>'
         )
         result.append("</ol></nav>")
-        return "".join(result)
->>>>>>> fec9a527
+        return "".join(result)