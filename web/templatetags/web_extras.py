--- conflicted
+++ resolved
@@ -50,11 +50,7 @@
     if button:
         css_class = "nav-link navbar-link link-secondary border-0 text-center"
     elif active:
-<<<<<<< HEAD
-        css_class = f"btn active btn-secondary btn-link"
-=======
-        css_class = "btn active btn-link"
->>>>>>> 1b12d494
+        css_class = "btn active btn-secondary btn-link"
     else:
         css_class = "btn btn-link"
 
@@ -103,19 +99,11 @@
         SafeText: HTML of navigation item
     """
     if html_classes is None:
-<<<<<<< HEAD
         html_classes = ["nav-link", "navbar-link", "link-secondary", "text-center"]
     url = reverse(url_name)
     aria_current = ""
     if active_nav(request, url):
         html_classes.extend(["active", "btn-secondary"])
-=======
-        html_classes = ["nav-link"]
-    url = reverse(url_name)
-    aria_current = ""
-    if active_nav(request, url):
-        html_classes.append("active")
->>>>>>> 1b12d494
         aria_current = ' aria-current="page"'
 
     return mark_safe(
