from django.urls import path, re_path

from web import views

app_name = "web"

urlpatterns = [
    path("signup/", views.ParticipantSignupView.as_view(), name="participant-signup"),
    path(
        "account/demographics/",
        views.DemographicDataUpdateView.as_view(),
        name="demographic-data-update",
    ),
    path("account/children/", views.ChildrenListView.as_view(), name="children-list"),
    path("account/add-child/", views.ChildAddView.as_view(), name="child-add"),
    path(
        "account/children/<uuid:uuid>/",
        views.ChildUpdateView.as_view(),
        name="child-update",
    ),
    path(
        "account/email/",
        views.ParticipantEmailPreferencesView.as_view(),
        name="email-preferences",
    ),
    path("studies/", views.StudiesListView.as_view(), name="studies-list"),
    path(
        "studies/history/", views.StudiesHistoryView.as_view(), name="studies-history"
    ),
    path("studies/<uuid:uuid>/", views.StudyDetailView.as_view(), name="study-detail"),
    path(
        "studies/<uuid:uuid>/<uuid:child_id>/",
        views.ExperimentProxyView.as_view(),
        name="experiment-proxy",
    ),
    re_path(
        r"^studies/"
        r"(?P<uuid>[0-9a-fA-F]{8}-[0-9a-fA-F]{4}-[1-5][0-9a-fA-F]{3}-[89ab][0-9a-fA-F]{3}-[0-9a-fA-F]{12})/"
        r"(?P<path>.*)$",
        views.ExperimentAssetsProxyView.as_view(),
        name="experiment-assets-proxy",
    ),
    path("", views.HomeView.as_view(), name="home"),
    path("faq/", views.FAQView.as_view(), name="faq"),
    path("privacy/", views.PrivacyView.as_view(), name="privacy"),
    path("scientists/", views.ScientistsView.as_view(), name="scientists"),
    path("contact_us/", views.ContactView.as_view(), name="contact"),
    path("resources/", views.ResourcesView.as_view(), name="resources"),
    path("termsofuse/", views.TermsOfUseView.as_view(), name="termsofuse"),
<<<<<<< HEAD
=======
    path(
        r"studies/<slug:lab_slug>/",
        views.LabStudiesListView.as_view(),
        name="lab-studies-list",
    ),
>>>>>>> ee59e6eb
]<|MERGE_RESOLUTION|>--- conflicted
+++ resolved
@@ -47,12 +47,9 @@
     path("contact_us/", views.ContactView.as_view(), name="contact"),
     path("resources/", views.ResourcesView.as_view(), name="resources"),
     path("termsofuse/", views.TermsOfUseView.as_view(), name="termsofuse"),
-<<<<<<< HEAD
-=======
     path(
         r"studies/<slug:lab_slug>/",
         views.LabStudiesListView.as_view(),
         name="lab-studies-list",
     ),
->>>>>>> ee59e6eb
 ]